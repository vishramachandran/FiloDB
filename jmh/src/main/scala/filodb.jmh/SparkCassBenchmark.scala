--- conflicted
+++ resolved
@@ -26,21 +26,13 @@
   org.slf4j.LoggerFactory.getLogger("filodb").asInstanceOf[Logger].setLevel(Level.ERROR)
 
   // Now create an RDD[Row] out of it, and a Schema, -> DataFrame
-<<<<<<< HEAD
   val sess = SparkSession.builder.master("local[4]")
                                  .appName("test")
-                                 // .config("spark.sql.tungsten.enabled", "false")
+                                 .config("spark.ui.enabled", "false")
                                  .config("spark.filodb.cassandra.keyspace", "filodb")
                                  .getOrCreate
   val sc = sess.sparkContext
-=======
-  val conf = (new SparkConf).setMaster("local[4]")
-                            .setAppName("test")
-                            .set("spark.ui.enabled", "false")
-                            .set("spark.filodb.cassandra.keyspace", "filodb")
-  val sc = new SparkContext(conf)
-  val sql = new SQLContext(sc)
->>>>>>> 2cfecbe2
+
   // Below is to make sure that Filo actor system stuff is run before test code
   // so test code is not hit with unnecessary slowdown
   val filoConfig = FiloDriver.initAndGetConfig(sc)
