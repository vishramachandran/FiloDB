package filodb.core.store

import bloomfilter.mutable.BloomFilter
import com.googlecode.javaewah.EWAHCompressedBitmap
import com.typesafe.scalalogging.slf4j.StrictLogging
import java.io.{DataOutputStream, ByteArrayOutputStream}
import java.nio.ByteBuffer
import kamon.Kamon
import org.boon.primitive.{ByteBuf, InputByteArray}
import org.velvia.filo._
import scala.collection.mutable.ArrayBuffer
import scala.math.Ordered._

import filodb.core._
import filodb.core.binaryrecord.{BinaryRecord, RecordSchema}
import filodb.core.metadata.RichProjection
import filodb.core.Types._

/**
 * A ChunkSet is the set of chunks for all columns, one per column, serialized from a set of rows.
 * The rows should be ordered from firstKey to lastKey.
 * ChunkSetInfo records common metadata about a ChunkSet.
 */
case class ChunkSet(info: ChunkSetInfo,
                    skips: Seq[ChunkRowSkipIndex],
                    bloomFilter: BloomFilter[Long],
                    rowKeys: Array[BinaryRecord],
                    chunks: Map[ColumnId, ByteBuffer])

object ChunkSet extends StrictLogging {
  val chunkSetsCreated = Kamon.metrics.counter("chunksets-created")
  val chunkSetsRowKeyCount = Kamon.metrics.histogram("chunksets-incoming-n-rowkeys")
  val chunkSetsFilteredKeyCount = Kamon.metrics.histogram("chunksets-filtered-n-rowkeys")
  val chunkSetsHitKeyCount = Kamon.metrics.histogram("chunksets-hit-n-rowkeys")
  val chunkSetsNeedReadRowKey = Kamon.metrics.counter("chunksets-need-read-row-keys")

  /**
   * Creates a new ChunkSet with empty skipList, based on existing state
   * @param state a SegmentState instance
   * @param rows rows to be chunkified sorted in order of rowkey
   * Pure, does not modify existing state.  User is responsible for updating the SegmentState.
   */
  def apply(state: SegmentState, rows: Iterator[RowReader]): ChunkSet = {
    // NOTE: some RowReaders, such as FastFiloRowReader, must be iterators
    // since rowNo in FastFiloRowReader is mutated.
    val builder = new RowToVectorBuilder(state.filoSchema)
    val rowKeys = rows.map { row =>
      builder.addRow(row)
      state.makeRowKey(row)
    }.toArray

    require(rowKeys.nonEmpty)
    chunkSetsCreated.increment

    val chunkMap = builder.convertToBytes()
    val info = ChunkSetInfo(state.nextChunkId, rowKeys.size, rowKeys.head, rowKeys.last)
    chunkSetsRowKeyCount.record(rowKeys.size)
    ChunkSet(info, Nil, state.makeBloomFilter(rowKeys), rowKeys, chunkMap)
  }

  /**
   * Same as above, but detects skips also using the current segment state.
   */
  def withSkips(state: SegmentState, rows: Iterator[RowReader]): ChunkSet = {
    val initChunkSet = apply(state, rows)
    // Now filter row keys in master bloom filter.  Should reduce # of keys significantly.
    val filteredKeys = state.filterRowKeys(initChunkSet.rowKeys)
    logger.debug(s"chunk ${initChunkSet.info}: filtered ${initChunkSet.rowKeys.size} rowKeys to " +
                 s"${filteredKeys.size} bloom hits")
    chunkSetsFilteredKeyCount.record(filteredKeys.size)
    initChunkSet.copy(skips = ChunkSetInfo.detectSkips(state, filteredKeys))
  }
}

case class ChunkSetInfo(id: ChunkID,
                        numRows: Int,
                        firstKey: BinaryRecord,
                        lastKey: BinaryRecord) extends StrictLogging {
  def keyAndId: (BinaryRecord, ChunkID) = (firstKey, id)

  /**
   * Finds intersection key ranges between two ChunkSetInfos.
   * Scenario A:    [       ]
   *                    [ other  ]
   * Scenario B:    [              ]
   *                    [ other ]
   * Scenario C:        [        ]
   *                 [  other ]
   * Scenario D:        [        ]
   *                 [  other      ]
   */
  def intersection(other: ChunkSetInfo): Option[(BinaryRecord, BinaryRecord)] =
    try {
      intersection(other.firstKey, other.lastKey)
    } catch {
      case e: Exception =>
        logger.warn(s"Got error comparing $this and $other...", e)
        None
    }

  /**
   * Finds the intersection between this ChunkSetInfo and a range of keys (key1, key2).
   * Note that key1 and key2 do not need to contain all the fields of firstKey and lastKey, but
   * must be a strict subset of the first fields.
   */
  def intersection(key1: BinaryRecord, key2: BinaryRecord): Option[(BinaryRecord, BinaryRecord)] = {
    if (key1 > key2) {
      None
    } else if (key1 <= lastKey && key2 >= firstKey) {
      Some((if (key1 < firstKey) firstKey else key1,
            if (key2 > lastKey) lastKey else key2))
    } else {
      None
    }
  }
}

case class ChunkRowSkipIndex(id: ChunkID, overrides: EWAHCompressedBitmap)

object ChunkRowSkipIndex {
  def apply(id: ChunkID, overrides: Array[Int]): ChunkRowSkipIndex =
    ChunkRowSkipIndex(id, EWAHCompressedBitmap.bitmapOf(overrides.sorted :_*))
}

object ChunkSetInfo extends StrictLogging {
  type ChunkSkips = Seq[ChunkRowSkipIndex]
  type SkipMap    = EWAHCompressedBitmap
  type ChunkInfosAndSkips = Seq[(ChunkSetInfo, SkipMap)]
  type IndexAndFilterSeq = Seq[(ChunkSetInfo, ChunkSkips, BloomFilter[Long])]
  import ChunkSet._

  val missingBloomFilters = Kamon.metrics.counter("chunks-missing-bloom-filter")

<<<<<<< HEAD
  /**
   * Serializes ChunkSetInfo into bytes for persistence.
   *
   * Defined format:
   *   version  - byte  - 0x01
   *   chunkId  - long
   *   numRows  - int32
   *   firstKey - med. byte array (BinaryRecord)
   *   lastKey  - med. byte array (BinaryRecord)
   *   maxConsideredChunkID - long
   *   repeated - id: long, med. byte array (EWAHCompressedBitmap) - ChunkRowSkipIndex
   */
=======
>>>>>>> 18716b56
  def toBytes(projection: RichProjection, chunkSetInfo: ChunkSetInfo, skips: ChunkSkips): Array[Byte] = {
    val buf = ByteBuf.create(100)
    buf.writeByte(0x01)
    buf.writeLong(chunkSetInfo.id)
    buf.writeInt(chunkSetInfo.numRows)
    buf.writeMediumByteArray(chunkSetInfo.firstKey.bytes)
    buf.writeMediumByteArray(chunkSetInfo.lastKey.bytes)
    buf.writeLong(-1L)   // TODO: add maxConsideredChunkID
    skips.foreach { case ChunkRowSkipIndex(id, overrides) =>
      buf.writeLong(id)
      val baos = new ByteArrayOutputStream
      val dos = new DataOutputStream(baos)
      overrides.serialize(dos)
      buf.writeMediumByteArray(baos.toByteArray)
    }
    buf.toBytes
  }

  def fromBytes(projection: RichProjection, bytes: Array[Byte]): (ChunkSetInfo, ChunkSkips) = {
    val scanner = new InputByteArray(bytes)
    val versionByte = scanner.readByte
    assert(versionByte == 0x01, s"Incompatible ChunkSetInfo version $versionByte")
    val id = scanner.readLong
    val numRows = scanner.readInt
    val firstKey = BinaryRecord(projection, scanner.readMediumByteArray)
    val lastKey = BinaryRecord(projection, scanner.readMediumByteArray)
    scanner.readLong    // throw away maxConsideredChunkID for now
    val skips = new ArrayBuffer[ChunkRowSkipIndex]
    while (scanner.location < bytes.size) {
      val skipId = scanner.readLong
      val skipList = new EWAHCompressedBitmap(ByteBuffer.wrap(scanner.readMediumByteArray))
      skips.append(ChunkRowSkipIndex(skipId, skipList))
    }
    (ChunkSetInfo(id, numRows, firstKey, lastKey), skips)
  }

  /**
   * Scans previous ChunkSetInfos for possible row replacements.
   * TODO: replace with an interval tree algorithm.  Or the interval tree could be used to provide otherInfos
   * @param state a current SegmentState instance holding bloom filters and chunkSetInfos
   * @param rowKeys array of BinaryRecord rowkeys to detect skips for.  May have been filtered.
   * @param infosAndFilters list of ChunkSetInfo and associated BloomFilter
   * @param rowKeysForChunk a function that retrieves row keys given a chunkID
   */
  def detectSkips(state: SegmentState,
                  rowKeys: Array[BinaryRecord]): ChunkSkips = {
    if (rowKeys.isEmpty) {
      Nil
    } else {
      implicit val ordering = state.projection.rowKeyType.rowReaderOrdering
      val keyInfo = ChunkSetInfo(-1, 0, rowKeys.head, rowKeys.last)

      // Check for rowkey range intersection
      // Match each key in range over bloom filter and return a list of hit rowkeys for each chunkID
      var numHitKeys = 0
      val hitKeysByChunk = state.infos.flatMap { info =>
        val bfOpt = state.filter(info.id)
        keyInfo.intersection(info).map { case (key1, key2) =>
          // Ignore the key, it's probably faster to just hit keys against bloom filter
          val hitKeys = bfOpt.map { bf => rowKeys.filter { k => bf.mightContain(k.cachedHash64) } }
                             .getOrElse {
                               missingBloomFilters.increment
                               logger.info(s"Missing bloom filter for chunk $info...")
                               rowKeys
                             }
          logger.debug(s"Checking chunk $info: ${hitKeys.size} hitKeys")
          numHitKeys += hitKeys.size
          (info, hitKeys)
        }.filter(_._2.nonEmpty)
      }.toBuffer

      // For each matching chunkId and set of hit keys, find possible position to skip
      // NOTE: This will be very slow as will probably need to read back row keys from disk
      // Also, we are assuming there are very few keys that match, so binary search is effective.
      //   ie that (k log n) << n  where k = # of hit keys, and n is size of chunk
      // If above not true, then a linear scan in sort order and compare is more effective
      if (numHitKeys > 0) {
        chunkSetsNeedReadRowKey.increment
        chunkSetsHitKeyCount.record(numHitKeys)
      }
      hitKeysByChunk.map { case (ChunkSetInfo(chunkId, numRows, startKey, _), keys) =>
        val chunkKeys = state.getRowKeyChunks(startKey, chunkId)
        val overrides = keys.flatMap { key =>
          binarySearchKeyChunks(state.projection, chunkKeys, numRows, key) match {
            case (pos, true) => Some(pos)
            case (_,  false) => None
          }
        }
        ChunkRowSkipIndex(chunkId, EWAHCompressedBitmap.bitmapOf(overrides.sorted :_*))
      }.filterNot(_.overrides.isEmpty)
    }
  }

  /**
   * Does a binary search through the chunks representing row keys in a segment, finding the position
   * equal to the given key or just greater than the given key, if the key is not matched
   * (ie where the nonmatched item would be inserted).
   * Note: we take advantage of the fact that row keys cannot have null values, so no need to null check.
   *
   * @param chunks an array of Filo Vector chunk bytes, in order of the projection.rowKeyColumns.
   * @param key    a RowReader representing the key to search for.  Must also have rowKeyColumns elements.
   * @return (position, true if exact match is found)  position might be equal to the number of rows in chunk
   *            if exact match not found and item compares greater than last item
   */
  def binarySearchKeyChunks(projection: RichProjection,
                            chunks: Array[ByteBuffer],
                            chunkLen: Int,
                            key: RowReader): (Int, Boolean) = {
    val clazzes = projection.rowKeyColumns.map(_.columnType.clazz).toArray
    val reader = new FastFiloRowReader(chunks, clazzes, chunkLen)
    val ordering = projection.rowKeyType.rowReaderOrdering
    binarySearchKeyChunks(reader, chunkLen, ordering, key)
  }

  // NOTE/TODO: The binary search algo below could be turned into a tail-recursive one, but be sure to do
  // a benchmark comparison first.  This is definitely in the critical path and we don't want a slowdown.
  // OTOH a tail recursive probably won't be the bottleneck.
  def binarySearchKeyChunks(reader: FiloRowReader,
                            chunkLen: Int,
                            ordering: Ordering[RowReader],
                            key: RowReader): (Int, Boolean) = {
    var len = chunkLen
    var first = 0
    while (len > 0) {
      val half = len >>> 1
      val middle = first + half
      reader.setRowNo(middle)
      val comparison = ordering.compare(reader, key)
      if (comparison == 0) {
        return (middle, true)
      } else if (comparison < 0) {
        first = middle + 1
        len = len - half - 1
      } else {
        len = half
      }
    }
    (first, ordering.equiv(reader, key))
  }
}<|MERGE_RESOLUTION|>--- conflicted
+++ resolved
@@ -131,7 +131,6 @@
 
   val missingBloomFilters = Kamon.metrics.counter("chunks-missing-bloom-filter")
 
-<<<<<<< HEAD
   /**
    * Serializes ChunkSetInfo into bytes for persistence.
    *
@@ -144,8 +143,6 @@
    *   maxConsideredChunkID - long
    *   repeated - id: long, med. byte array (EWAHCompressedBitmap) - ChunkRowSkipIndex
    */
-=======
->>>>>>> 18716b56
   def toBytes(projection: RichProjection, chunkSetInfo: ChunkSetInfo, skips: ChunkSkips): Array[Byte] = {
     val buf = ByteBuf.create(100)
     buf.writeByte(0x01)
