package filodb.core.query

import java.util.UUID
import java.util.concurrent.atomic.{AtomicInteger, AtomicLong}

import scala.collection.Seq
import scala.collection.concurrent.TrieMap
import scala.concurrent.duration._

import filodb.core.{QueryTimeoutException, SpreadChange, SpreadProvider, TargetSchemaChange, TargetSchemaProvider}
import filodb.memory.EvictionLock

trait TsdbQueryParams

/**
  * This class provides PromQl query parameters
  * Config has routing parameters
 *  startSecs, stepSecs, endSecs should not be used for query execution as it can be changed by query planner
  */
case class PromQlQueryParams(promQl: String, startSecs: Long, stepSecs: Long, endSecs: Long , remoteQueryPath:
                            Option[String] = None, verbose: Boolean = false) extends TsdbQueryParams

case object UnavailablePromQlQueryParams extends TsdbQueryParams

case class PerQueryLimits(
        execPlanSamples: Int = 1000000,       // Limit on ExecPlan results in samples, default is 100K
        execPlanResultBytes: Long = 18000000, // Limit on ExecPlan results in bytes, default is 18MB
        groupByCardinality: Int = 100000,     // Limit on "group by" clause results, default is 100K
        joinQueryCardinality: Int = 100000,   // Limit on binary join input size, default is 100K
        timeSeriesSamplesScannedBytes: Long = 300000000, // max estimated data scanned per shard, default is 300 MB
        timeSeriesScanned: Int = 1000000,     // Limit on max number of time series scanned, default is 1M
        rawScannedBytes: Long = 200000000)    // Limit on max actual data scanned per shard. default is 200 MB
object PerQueryLimits {

  def defaultEnforcedLimits(): PerQueryLimits = {
    PerQueryLimits()
  }

  def defaultWarnLimits(): PerQueryLimits = {
    PerQueryLimits(
      execPlanSamples = 50000,
      execPlanResultBytes = 15000000,
      groupByCardinality = 50000,
      joinQueryCardinality = 50000,
      timeSeriesSamplesScannedBytes = 150000000,
      timeSeriesScanned = 500000,
      rawScannedBytes = 100000000
    )
  }

}

object QueryWarnings {

}
case class QueryWarnings(
  execPlanSamples: AtomicInteger = new AtomicInteger(0),
  execPlanResultBytes: AtomicLong = new AtomicLong(0),
  groupByCardinality: AtomicInteger = new AtomicInteger(0),
  joinQueryCardinality: AtomicInteger = new AtomicInteger(0),
  timeSeriesSamplesScannedBytes: AtomicLong = new AtomicLong(0),
  timeSeriesScanned: AtomicInteger = new AtomicInteger(0),
  rawScannedBytes: AtomicLong = new AtomicLong(0)
) {

  def hasWarnings() : Boolean = {
    execPlanSamples.get() > 0 ||
    execPlanResultBytes.get() > 0 ||
    groupByCardinality.get() > 0 ||
    joinQueryCardinality.get() > 0 ||
    timeSeriesSamplesScannedBytes.get() > 0 ||
    timeSeriesScanned.get() > 0 ||
    rawScannedBytes.get() > 0
  }

  def merge(warnings: QueryWarnings) : Unit = {
    updateExecPlanSamples(warnings.execPlanSamples.get())
    updateExecPlanResultBytes(warnings.execPlanResultBytes.get())
    updateGroupByCardinality(warnings.groupByCardinality.get())
    updateJoinQueryCardinality(warnings.joinQueryCardinality.get())
    updateTimeSeriesSampleScannedBytes(warnings.timeSeriesSamplesScannedBytes.get())
    updateTimeSeriesScanned(warnings.timeSeriesScanned.get())
    updateRawScannedBytes(warnings.rawScannedBytes.get())
  }

  def updateExecPlanSamples(samples: Int): Unit = {
    execPlanSamples.updateAndGet(s => if (s < samples) samples else s)
  }

  def updateExecPlanResultBytes(bytes: Long): Unit = {
    execPlanResultBytes.updateAndGet(b => if (b < bytes) bytes else b)
  }

  def updateGroupByCardinality(cardinality: Int): Unit = {
    groupByCardinality.updateAndGet(c => if (c < cardinality) cardinality else c)
  }

  def updateJoinQueryCardinality(cardinality: Int): Unit = {
    joinQueryCardinality.updateAndGet(c => if (c < cardinality) cardinality else c)
  }

  def updateTimeSeriesScanned(series: Int): Unit = {
    timeSeriesScanned.updateAndGet(s => if (s<series) series else s)
  }

  def updateTimeSeriesSampleScannedBytes(bytes: Long): Unit = {
    timeSeriesSamplesScannedBytes.updateAndGet(b => if (b<bytes) bytes else b)
  }

  def updateRawScannedBytes(bytes: Long): Unit = {
    rawScannedBytes.updateAndGet(b => if (b < bytes) bytes else b)
  }

  override def equals(w2Compare: Any): Boolean = {
    w2Compare match {
      case w2: QueryWarnings =>
        execPlanSamples.get().equals(w2.execPlanSamples.get()) &&
          execPlanResultBytes.get().equals(w2.execPlanResultBytes.get()) &&
          groupByCardinality.get().equals(w2.groupByCardinality.get()) &&
          joinQueryCardinality.get().equals(w2.joinQueryCardinality.get()) &&
          timeSeriesSamplesScannedBytes.get().equals(w2.timeSeriesSamplesScannedBytes.get()) &&
          timeSeriesScanned.get().equals(w2.timeSeriesScanned.get()) &&
          rawScannedBytes.get().equals(w2.rawScannedBytes.get())
      case _ => false
    }
  }

  override def hashCode(): Int = {
    var c = execPlanSamples.get().hashCode()
    c = 31 * c + execPlanResultBytes.get().hashCode()
    c = 31 * c + groupByCardinality.get().hashCode()
    c = 31 * c + joinQueryCardinality.get().hashCode()
    c = 31 * c + timeSeriesSamplesScannedBytes.get().hashCode()
    c = 31 * c + timeSeriesScanned.get().hashCode()
    c = 31 * c + rawScannedBytes.get().hashCode()
    c
  }
}

case class PlannerParams(applicationId: String = "filodb",
                         spread: Option[Int] = None,
                         spreadOverride: Option[SpreadProvider] = None,
                         shardOverrides: Option[Seq[Int]] = None,
                         targetSchemaProviderOverride: Option[TargetSchemaProvider] = None,
                         queryTimeoutMillis: Int = 60000, // set default to match default http-request-timeout
                         enforcedLimits: PerQueryLimits = PerQueryLimits.defaultEnforcedLimits(),
                         warnLimits: PerQueryLimits = PerQueryLimits.defaultWarnLimits(),
                         queryOrigin: Option[String] = None, // alert/dashboard/rr/api/etc
                         queryOriginId: Option[String] = None, // an ID of rr/alert
                         queryPrincipal: Option[String] = None, // user, entity initiating query
                         timeSplitEnabled: Boolean = false,
                         minTimeRangeForSplitMs: Long = 1.day.toMillis,
                         splitSizeMs: Long = 1.day.toMillis,
                         skipAggregatePresent: Boolean = false,
                         processFailure: Boolean = true,
                         processMultiPartition: Boolean = false,
                         allowPartialResults: Boolean = false,
                         reduceShardKeyRegexFanout: Boolean = true,
                         maxShardKeyRegexFanoutBatchSize: Int = 10,
<<<<<<< HEAD
                         useProtoExecPlans: Boolean = false)
=======
                         useProtoExecPlans: Boolean = false,
                         allowNestedAggregatePushdown: Boolean = true)
>>>>>>> 64c49a3b

object PlannerParams {
  def apply(constSpread: Option[SpreadProvider], sampleLimit: Int): PlannerParams =
    PlannerParams(spreadOverride = constSpread, enforcedLimits = PerQueryLimits(execPlanSamples = sampleLimit))
  def apply(constSpread: Option[SpreadProvider], partialResults: Boolean): PlannerParams =
    PlannerParams(spreadOverride = constSpread, allowPartialResults = partialResults)
}
/**
  * This class provides general query processing parameters
  */
final case class QueryContext(origQueryParams: TsdbQueryParams = UnavailablePromQlQueryParams,
                              queryId: String = UUID.randomUUID().toString,
                              submitTime: Long = System.currentTimeMillis(),
                              plannerParams: PlannerParams = PlannerParams(),
                              traceInfo: Map[String, String] = Map.empty[String, String]) {

  /**
   * Check timeout. If shouldThrow is true, exception is thrown. Otherwise exception is returned as return value.
   */
  def checkQueryTimeout(checkingFrom: String, shouldThrow: Boolean = true): Option[QueryTimeoutException] = {
    val queryTimeElapsed = System.currentTimeMillis() - submitTime
    if (queryTimeElapsed >= plannerParams.queryTimeoutMillis) {
      val ex = QueryTimeoutException(queryTimeElapsed, checkingFrom)
      if (shouldThrow) throw ex
      else Some(ex)
    } else None
  }

  def getQueryLogLine(msg: String): String = {
    val promQl = origQueryParams match {
      case PromQlQueryParams(query: String, _, _, _, _, _) => query
      case UnavailablePromQlQueryParams => "unknown query"
    }
    val logLine = msg +
      s" promQL = -=# ${promQl} #=-" +
      s" queryOrigin = ${plannerParams.queryOrigin}" +
      s" queryPrincipal = ${plannerParams.queryPrincipal}" +
      s" queryOriginId = ${plannerParams.queryOriginId}" +
      s" queryId = ${queryId}"
    logLine
  }
}

object QueryContext {

  def apply(constSpread: Option[SpreadProvider], sampleLimit: Int): QueryContext =
    QueryContext(plannerParams = PlannerParams(constSpread, sampleLimit))

  def apply(queryParams: TsdbQueryParams, constSpread: Option[SpreadProvider],
            allowPartialResults: Boolean): QueryContext =
    QueryContext(origQueryParams = queryParams, plannerParams = PlannerParams(constSpread, allowPartialResults))

  /**
    * Creates a spreadFunc that looks for a particular filter with keyName Equals a value, and then maps values
    * present in the spreadMap to specific spread values, with a default if the filter/value not present in the map
    */
  def simpleMapSpreadFunc(shardKeyNames: Seq[String],
                          spreadMap: collection.mutable.Map[collection.Map[String, String], Int],
                          defaultSpread: Int): Seq[ColumnFilter] => Seq[SpreadChange] = {
    filters: Seq[ColumnFilter] =>
      val shardKeysInQuery = filters.collect {
        case ColumnFilter(key, Filter.Equals(filtVal: String)) if shardKeyNames.contains(key) => key -> filtVal
      }
      Seq(SpreadChange(spread = spreadMap.getOrElse(shardKeysInQuery.toMap, defaultSpread)))
  }

  import collection.JavaConverters._

  def simpleMapSpreadFunc(shardKeyNames: java.util.List[String],
                          spreadMap: java.util.Map[java.util.Map[String, String], Integer],
                          defaultSpread: Int): Seq[ColumnFilter] => Seq[SpreadChange] = {
    val spreadAssignment: collection.mutable.Map[collection.Map[String, String], Int]= spreadMap.asScala.map {
      case (d, v) => d.asScala -> v.toInt
    }

    simpleMapSpreadFunc(shardKeyNames.asScala, spreadAssignment, defaultSpread)
  }

  /**
   * A functional TargetSchemaProvider which takes a targetSchema config that has key as shardKey/values mapped to
   * TargetSchema.
   * for e.g in the following config, first key has targetSchema as `_ws_,_ns_,_instanceId_`, All the metrics coming
   * from aService/aClient for an `_instanceId_` will be routed to a single shard.
   * {
   *  {"_ws_" -> "aService", "_ns_" ->"aClient" : ["_ws_","_ns_",_instanceId_"]},
   *  {"_ws_" -> "bService", "_ns_" ->"bClient" : ["_ws_","_ns_","_resourceId_"]}
   * }
   * @param shardKeyNames
   * @param targetSchemaMap
   * @param optionalShardKey look up targetSchemaMap excluding this filter (for e.g target-schema is defined at
   *                         _ws_ = "cService", then all the timeseries published from cService will use same
   *                         target-schema irrespective of the namespace.
   * @return
   */
  def mapTargetSchemaFunc(shardKeyNames: Seq[String],
                          targetSchemaMap: Map[Map[String, String], Seq[TargetSchemaChange]],
                          optionalShardKey: String)
          : Seq[ColumnFilter] => Seq[TargetSchemaChange] = {
    filters: Seq[ColumnFilter] =>
      val shardKeysInQuery = filters.collect {
        case ColumnFilter(key, Filter.Equals(filtVal: String)) if shardKeyNames.contains(key) => key -> filtVal
      }.toMap
      val nonOptShardKeys = filters.collect {
        case ColumnFilter(key, Filter.Equals(filtVal: String))
          if key != optionalShardKey && shardKeyNames.contains(key) => key -> filtVal
      }.toMap
      val defaultSchema = targetSchemaMap.get(nonOptShardKeys)
      val schema = targetSchemaMap.get(shardKeysInQuery)
      schema.orElse(defaultSchema) match {
        case Some(targetSchemaChanges) => targetSchemaChanges
        case None => Seq.empty
      }
  }

  def mapTargetSchemaFunc(shardKeyNames: java.util.List[String],
                          targetSchemaMap: java.util.Map[java.util.Map[String, String],
                          java.util.List[TargetSchemaChange]],
                          optionalShardKey: String)
          : Seq[ColumnFilter] => Seq[TargetSchemaChange] = {
    val targetSchema: Map[Map[String, String], Seq[TargetSchemaChange]] = targetSchemaMap.asScala.map {
      case (d, v) => d.asScala.toMap -> v.asScala.toSeq
    }.toMap
    mapTargetSchemaFunc(shardKeyNames.asScala, targetSchema, optionalShardKey)
  }

}

/**
  * Placeholder for query related information. Typically passed along query execution path.
  *
  * IMPORTANT: The param catchMultipleLockSetErrors should be false
  * only in unit test code for ease of use.
  *
  * IMPORTANT: QuerySession object should be closed after use as such
  * `monixTask.guarantee(Task.eval(querySession.close()))`
  *
  */
case class QuerySession(qContext: QueryContext,
                        queryConfig: QueryConfig,
                        streamingDispatch: Boolean = false, // TODO needs to be removed after streaming becomes stable
                        catchMultipleLockSetErrors: Boolean = false) {

  val queryStats: QueryStats = QueryStats()
  val warnings: QueryWarnings = QueryWarnings()
  private var lock: Option[EvictionLock] = None
  var resultCouldBePartial: Boolean = false
  var partialResultsReason: Option[String] = None

  def setLock(toSet: EvictionLock): Unit = {
    if (catchMultipleLockSetErrors && lock.isDefined)
      throw new IllegalStateException(s"Assigning eviction lock to session two times $qContext")
    lock = Some(toSet)
  }

  def close(): Unit = {
    lock.foreach(_.releaseSharedLock(qContext.queryId))
    lock = None
  }
}

case class Stat() {
  val timeSeriesScanned = new AtomicLong
  val dataBytesScanned = new AtomicLong
  val resultBytes = new AtomicLong
  val cpuNanos = new AtomicLong

  override def toString: String = s"(timeSeriesScanned=$timeSeriesScanned, " +
    s"dataBytesScanned=$dataBytesScanned, resultBytes=$resultBytes, cpuNanos=$cpuNanos)"
  def add(s: Stat): Unit = {
    timeSeriesScanned.addAndGet(s.timeSeriesScanned.get())
    dataBytesScanned.addAndGet(s.dataBytesScanned.get())
    resultBytes.addAndGet(s.resultBytes.get())
    cpuNanos.addAndGet(s.cpuNanos.get())
  }
}

case class QueryStats() {

  val stat = TrieMap[Seq[String], Stat]()

  override def toString: String = stat.toString()

  def add(s: QueryStats): Unit = {
    s.stat.foreach(kv => stat.getOrElseUpdate(kv._1, Stat()).add(kv._2))
  }

  def clear(): Unit = {
    stat.clear()
  }

  /**
   * Counter for number of time series scanned by query
   * @param group typically a tuple of (clusterType, dataset, WS, NS, metricName),
   *              and if tuple is not available, pass Nil. If Nil is passed,
   *              then head group is used if it exists.
   */
  def getTimeSeriesScannedCounter(group: Seq[String] = Nil): AtomicLong = {
    val theNs = if (group.isEmpty && stat.size == 1) stat.head._1 else group
    stat.getOrElseUpdate(theNs, Stat()).timeSeriesScanned
  }

  /**
   * Counter for amount of raw ingested (compressed) data scanned by query
   * @param group typically a tuple of (clusterType, dataset, WS, NS, metricName),
   *              and if tuple is not available, pass Nil. If Nil is passed,
   *              then head group is used if it exists.
   */
  def getDataBytesScannedCounter(group: Seq[String] = Nil): AtomicLong = {
    val theNs = if (group.isEmpty && stat.size == 1) stat.head._1 else group
    stat.getOrElseUpdate(theNs, Stat()).dataBytesScanned
  }

  /**
   * Counter for size of the materialized query result
   * @param group typically a tuple of (clusterType, dataset, WS, NS, metricName),
   *              and if tuple is not available, pass Nil. If Nil is passed,
   *              then head group is used if it exists.
   */
  def getResultBytesCounter(group: Seq[String] = Nil): AtomicLong = {
    val theNs = if (group.isEmpty && stat.size == 1) stat.head._1 else group
    stat.getOrElseUpdate(theNs, Stat()).resultBytes
  }

  /**
   * Counter for CPU Nano seconds consumed by query
   *
   * @param group typically a tuple of (clusterType, dataset, WS, NS, metricName),
   *              and if tuple is not available, pass Nil. If Nil is passed,
   *              then head group is used if it exists.
   */
  def getCpuNanosCounter(group: Seq[String] = Nil): AtomicLong = {
    val theNs = if (group.isEmpty && stat.size == 1) stat.head._1 else group
    stat.getOrElseUpdate(theNs, Stat()).cpuNanos
  }

  def totalCpuNanos: Long = stat.valuesIterator.map(_.cpuNanos.get()).sum

}

object QuerySession {
  def makeForTestingOnly(): QuerySession = QuerySession(QueryContext(),
    QueryConfig.unitTestingQueryConfig, streamingDispatch = false)
}<|MERGE_RESOLUTION|>--- conflicted
+++ resolved
@@ -157,12 +157,8 @@
                          allowPartialResults: Boolean = false,
                          reduceShardKeyRegexFanout: Boolean = true,
                          maxShardKeyRegexFanoutBatchSize: Int = 10,
-<<<<<<< HEAD
-                         useProtoExecPlans: Boolean = false)
-=======
                          useProtoExecPlans: Boolean = false,
                          allowNestedAggregatePushdown: Boolean = true)
->>>>>>> 64c49a3b
 
 object PlannerParams {
   def apply(constSpread: Option[SpreadProvider], sampleLimit: Int): PlannerParams =
