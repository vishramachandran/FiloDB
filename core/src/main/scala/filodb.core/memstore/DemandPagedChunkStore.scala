--- conflicted
+++ resolved
@@ -44,11 +44,7 @@
   import TimeSeriesShard._
   import collection.JavaConverters._
 
-<<<<<<< HEAD
-  private val baseContext = Map("dataset" -> tsShard.dataset.name,
-=======
   private val baseContext = Map("dataset" -> tsShard.ref.toString,
->>>>>>> b1a2f4e1
                                 "shard"   -> tsShard.shardNum.toString)
 
   private def getMemFactory(bucket: Long): BlockMemFactory = {
@@ -56,11 +52,7 @@
     if (factory == UnsafeUtils.ZeroPointer) {
       val newFactory = new BlockMemFactory(blockManager,
                                            Some(bucket),
-<<<<<<< HEAD
-                                           tsShard.dataset.blockMetaSize,
-=======
                                            tsShard.maxMetaSize,
->>>>>>> b1a2f4e1
                                            baseContext ++ Map("bucket" -> bucket.toString),
                                            markFullBlocksAsReclaimable = true)
       memFactories.put(bucket, newFactory)
@@ -93,11 +85,7 @@
           memFactory.startMetaSpan()
           val chunkPtrs = copyToOffHeap(rawVectors, memFactory)
           val metaAddr = memFactory.endMetaSpan(writeMeta(_, tsPart.partID, infoBytes, chunkPtrs),
-<<<<<<< HEAD
-                                                tsShard.dataset.blockMetaSize.toShort)
-=======
                                                 tsPart.schema.data.blockMetaSize.toShort)
->>>>>>> b1a2f4e1
           require(metaAddr != 0)
           val infoAddr = metaAddr + 4   // Important: don't point at partID
           val inserted = tsPart.addChunkInfoIfAbsent(chunkID, infoAddr)
