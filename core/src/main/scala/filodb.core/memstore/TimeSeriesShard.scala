package filodb.core.memstore

import java.util.concurrent.TimeUnit
import java.util.concurrent.atomic.AtomicLong
import java.util.concurrent.locks.StampedLock

import scala.collection.mutable
import scala.collection.mutable.ArrayBuffer
import scala.concurrent.{ExecutionContext, Future}
import scala.concurrent.duration._
import scala.util.{Random, Try}

import bloomfilter.CanGenerateHashFrom
import bloomfilter.mutable.BloomFilter
import com.googlecode.javaewah.{EWAHCompressedBitmap, IntIterator}
import com.typesafe.config.Config
import com.typesafe.scalalogging.StrictLogging
import debox.{Buffer, Map => DMap}
import kamon.Kamon
import kamon.metric.MeasurementUnit
import kamon.tag.TagSet
import monix.eval.Task
import monix.execution.{CancelableFuture, Scheduler, UncaughtExceptionReporter}
import monix.execution.atomic.AtomicBoolean
import monix.reactive.Observable
import org.jctools.maps.NonBlockingHashMapLong
import spire.syntax.cfor._

import filodb.core.{ErrorResponse, _}
import filodb.core.binaryrecord2._
import filodb.core.memstore.ratelimit.{CardinalityRecord, CardinalityTracker, QuotaSource, RocksDbCardinalityStore}
import filodb.core.metadata.{Schema, Schemas}
import filodb.core.query.{ColumnFilter, Filter, QuerySession}
import filodb.core.store._
import filodb.memory._
import filodb.memory.data.Shutdown
import filodb.memory.format.{UnsafeUtils, ZeroCopyUTF8String}
import filodb.memory.format.BinaryVector.BinaryVectorPtr
import filodb.memory.format.ZeroCopyUTF8String._

class TimeSeriesShardStats(dataset: DatasetRef, shardNum: Int) {
  val tags = Map("shard" -> shardNum.toString, "dataset" -> dataset.toString)

  val shardTotalRecoveryTime = Kamon.gauge("memstore-total-shard-recovery-time",
    MeasurementUnit.time.milliseconds).withTags(TagSet.from(tags))
  val rowsIngested = Kamon.counter("memstore-rows-ingested").withTags(TagSet.from(tags))
  val partitionsCreated = Kamon.counter("memstore-partitions-created").withTags(TagSet.from(tags))
  val dataDropped = Kamon.counter("memstore-data-dropped").withTags(TagSet.from(tags))
  val unknownSchemaDropped = Kamon.counter("memstore-unknown-schema-dropped").withTags(TagSet.from(tags))
  val oldContainers = Kamon.counter("memstore-incompatible-containers").withTags(TagSet.from(tags))
  val offsetsNotRecovered = Kamon.counter("memstore-offsets-not-recovered").withTags(TagSet.from(tags))
  val outOfOrderDropped = Kamon.counter("memstore-out-of-order-samples").withTags(TagSet.from(tags))
  val rowsSkipped  = Kamon.counter("recovery-row-skipped").withTags(TagSet.from(tags))
  val rowsPerContainer = Kamon.histogram("num-samples-per-container").withoutTags()
  val numSamplesEncoded = Kamon.counter("memstore-samples-encoded").withTags(TagSet.from(tags))
  val encodedBytes  = Kamon.counter("memstore-encoded-bytes-allocated", MeasurementUnit.information.bytes)
    .withTags(TagSet.from(tags))
  val encodedHistBytes = Kamon.counter("memstore-hist-encoded-bytes", MeasurementUnit.information.bytes)
    .withTags(TagSet.from(tags))
  val flushesSuccessful = Kamon.counter("memstore-flushes-success").withTags(TagSet.from(tags))
  val flushesFailedChunkWrite = Kamon.counter("memstore-flushes-failed-chunk").withTags(TagSet.from(tags))
  val flushesFailedOther = Kamon.counter("memstore-flushes-failed-other").withTags(TagSet.from(tags))

  val numDirtyPartKeysFlushed = Kamon.counter("memstore-index-num-dirty-keys-flushed").withTags(TagSet.from(tags))
  val indexRecoveryNumRecordsProcessed = Kamon.counter("memstore-index-recovery-partkeys-processed").
    withTags(TagSet.from(tags))
  val indexPartkeyLookups = Kamon.counter("memstore-index-partkey-lookups").withTags(TagSet.from(tags))
  val partkeyLabelScans = Kamon.counter("memstore-labels-partkeys-scanned").withTags(TagSet.from(tags))
  val downsampleRecordsCreated = Kamon.counter("memstore-downsample-records-created").withTags(TagSet.from(tags))

  /**
    * These gauges are intended to be combined with one of the latest offset of Kafka partitions so we can produce
    * stats on message lag:
    *   kafka_ingestion_lag = kafka_latest_offset - offsetLatestInMem
    *   memstore_ingested_to_persisted_lag = offsetLatestInMem - offsetLatestFlushed
    *   etc.
    *
    * NOTE: only positive offsets will be recorded.  Kafka does not give negative offsets, but Kamon cannot record
    * negative numbers either.
    * The "latest" vs "earliest" flushed reflects that there are really n offsets, one per flush group.
    */
  val offsetLatestInMem = Kamon.gauge("shard-offset-latest-inmemory").withTags(TagSet.from(tags))
  val offsetLatestFlushed = Kamon.gauge("shard-offset-flushed-latest").withTags(TagSet.from(tags))
  val offsetEarliestFlushed = Kamon.gauge("shard-offset-flushed-earliest").withTags(TagSet.from(tags))
  val numPartitions = Kamon.gauge("num-partitions").withTags(TagSet.from(tags))
  val numActivelyIngestingParts = Kamon.gauge("num-ingesting-partitions").withTags(TagSet.from(tags))

  val numChunksPagedIn = Kamon.counter("chunks-paged-in").withTags(TagSet.from(tags))
  val partitionsPagedFromColStore = Kamon.counter("memstore-partitions-paged-in").withTags(TagSet.from(tags))
  val partitionsQueried = Kamon.counter("memstore-partitions-queried").withTags(TagSet.from(tags))
  val purgedPartitions = Kamon.counter("memstore-partitions-purged").withTags(TagSet.from(tags))
  val purgedPartitionsFromIndex = Kamon.counter("memstore-partitions-purged-index").withTags(TagSet.from(tags))
  val purgePartitionTimeMs = Kamon.counter("memstore-partitions-purge-time-ms", MeasurementUnit.time.milliseconds)
                                              .withTags(TagSet.from(tags))
  val partitionsRestored = Kamon.counter("memstore-partitions-paged-restored").withTags(TagSet.from(tags))
  val chunkIdsEvicted = Kamon.counter("memstore-chunkids-evicted").withTags(TagSet.from(tags))
  val partitionsEvicted = Kamon.counter("memstore-partitions-evicted").withTags(TagSet.from(tags))
  val queryTimeRangeMins = Kamon.histogram("query-time-range-minutes").withTags(TagSet.from(tags))
  val queriesBySchema = Kamon.counter("leaf-queries-by-schema").withTags(TagSet.from(tags))
  val memoryStats = new MemoryStats(tags)

  val bufferPoolSize = Kamon.gauge("memstore-writebuffer-pool-size").withTags(TagSet.from(tags))
  val indexEntries = Kamon.gauge("memstore-index-entries").withTags(TagSet.from(tags))
  val indexBytes   = Kamon.gauge("memstore-index-ram-bytes").withTags(TagSet.from(tags))

  val evictedPartKeyBloomFilterQueries = Kamon.counter("evicted-pk-bloom-filter-queries").withTags(TagSet.from(tags))
  val evictedPartKeyBloomFilterFalsePositives = Kamon.counter("evicted-pk-bloom-filter-fp").withTags(TagSet.from(tags))
  val evictedPkBloomFilterSize = Kamon.gauge("evicted-pk-bloom-filter-approx-size").withTags(TagSet.from(tags))
  val evictedPartIdLookupMultiMatch = Kamon.counter("evicted-partId-lookup-multi-match").withTags(TagSet.from(tags))

  /**
    * Difference between the local clock and the received ingestion timestamps, in milliseconds.
    * If this gauge is negative, then the received timestamps are ahead, and it will stay this
    * way for a bit, due to the monotonic adjustment. When the gauge value is positive (which is
    * expected), then the delay reflects the delay between the generation of the samples and
    * receiving them, assuming that the clocks are in sync.
    */
  val ingestionClockDelay = Kamon.gauge("ingestion-clock-delay",
    MeasurementUnit.time.milliseconds).withTags(TagSet.from(tags))

  /**
   *  This measures the time from Message Queue to when the data is stored.
   */
  val ingestionPipelineLatency = Kamon.histogram("ingestion-pipeline-latency",
    MeasurementUnit.time.milliseconds).withTags(TagSet.from(tags))

  val chunkFlushTaskLatency = Kamon.histogram("chunk-flush-task-latency-after-retries",
    MeasurementUnit.time.milliseconds).withTags(TagSet.from(tags))

  /**
   * How much time a thread was potentially stalled while attempting to ensure
   * free space. Unit is nanoseconds.
   */
  val memstoreEvictionStall = Kamon.counter("memstore-eviction-stall",
                           MeasurementUnit.time.nanoseconds).withTags(TagSet.from(tags))
  val evictablePartKeysSize = Kamon.gauge("memstore-num-evictable-partkeys").withTags(TagSet.from(tags))
  val missedEviction = Kamon.counter("memstore-missed-eviction").withTags(TagSet.from(tags))

}

object TimeSeriesShard {
  /**
    * Writes metadata for TSPartition where every vector is written
    */
  def writeMeta(addr: Long, partitionID: Int, info: ChunkSetInfo, vectors: Array[BinaryVectorPtr]): Unit = {
    UnsafeUtils.setInt(UnsafeUtils.ZeroPointer, addr, partitionID)
    ChunkSetInfo.copy(info, addr + 4)
    cforRange { 0 until vectors.size } { i =>
      ChunkSetInfo.setVectorPtr(addr + 4, i, vectors(i))
    }
  }

  /**
    * Copies serialized ChunkSetInfo bytes from persistent storage / on-demand paging.
    */
  def writeMeta(addr: Long, partitionID: Int, bytes: Array[Byte], vectors: ArrayBuffer[BinaryVectorPtr]): Unit = {
    UnsafeUtils.setInt(UnsafeUtils.ZeroPointer, addr, partitionID)
    ChunkSetInfo.copy(bytes, addr + 4)
    cforRange { 0 until vectors.size } { i =>
      ChunkSetInfo.setVectorPtr(addr + 4, i, vectors(i))
    }
  }

  /**
    * Copies serialized ChunkSetInfo bytes from persistent storage / on-demand paging.
    */
  def writeMetaWithoutPartId(addr: Long, bytes: Array[Byte], vectors: Array[BinaryVectorPtr]): Unit = {
    ChunkSetInfo.copy(bytes, addr)
    cforRange { 0 until vectors.size } { i =>
      ChunkSetInfo.setVectorPtr(addr, i, vectors(i))
    }
  }

  // Initial size of partitionSet and partition map structures.  Make large enough to avoid too many resizes.
  val InitialNumPartitions = 128 * 1024

  // Not a real partition, just a special marker for "out of memory"
  val OutOfMemPartition = UnsafeUtils.ZeroPointer.asInstanceOf[TimeSeriesPartition]

  val EmptyBitmap = new EWAHCompressedBitmap()

  /**
    * Calculates the flush group of an ingest record or partition key.  Be sure to use the right RecordSchema -
    * dataset.ingestionSchema or dataset.partKeySchema.l
    */
  def partKeyGroup(schema: RecordSchema, partKeyBase: Any, partKeyOffset: Long, numGroups: Int): Int = {
    Math.abs(schema.partitionHash(partKeyBase, partKeyOffset) % numGroups)
  }

  private[memstore] final val CREATE_NEW_PARTID = -1
}

private[core] final case class PartKey(base: Any, offset: Long)
private[core] final case class PartKeyWithTimes(base: Any, offset: Long, startTime: Long, endTime: Long)

trait PartitionIterator extends Iterator[TimeSeriesPartition] {
  def skippedPartIDs: Buffer[Int]
}

object PartitionIterator {
  def fromPartIt(baseIt: Iterator[TimeSeriesPartition]): PartitionIterator = new PartitionIterator {
    val skippedPartIDs = Buffer.empty[Int]
    final def hasNext: Boolean = baseIt.hasNext
    final def next: TimeSeriesPartition = baseIt.next
  }
}

/**
  * TSPartition lookup from filters result, usually step 1 of querying.
  *
  * @param partsInMemory iterates through the in-Memory partitions, some of which may not need ODP.
  *                          Caller needs to filter further
  * @param firstSchemaId if defined, the first Schema ID found. If not defined, probably there's no data.
  * @param partIdsMemTimeGap contains partIDs in memory but with potential time gaps in data. Their
  *                          startTimes from Lucene are mapped from the ID.
  * @param partIdsNotInMemory is a collection of partIds fully not in memory
  */
case class PartLookupResult(shard: Int,
                            chunkMethod: ChunkScanMethod,
                            partsInMemory: debox.Buffer[Int],
                            firstSchemaId: Option[Int] = None,
                            partIdsMemTimeGap: debox.Map[Int, Long] = debox.Map.empty,
                            partIdsNotInMemory: debox.Buffer[Int] = debox.Buffer.empty,
                            pkRecords: Seq[PartKeyLuceneIndexRecord] = Seq.empty,
                            dataBytesScannedCtr: AtomicLong)

final case class SchemaMismatch(expected: String, found: String, clazz: String) extends
  Exception(s"Multiple schemas found, please filter. Expected schema $expected, found schema $found in $clazz")

object SchemaMismatch {
  def apply(expected: Schema, found: Schema, clazz: String): SchemaMismatch =
    SchemaMismatch(expected.name, found.name, clazz)
}

case class TimeSeriesShardInfo(shardNum: Int,
                               stats: TimeSeriesShardStats,
                               bufferPools: debox.Map[Int, WriteBufferPool],
                               nativeMemoryManager: NativeMemoryManager)

// scalastyle:off number.of.methods
// scalastyle:off file.size.limit
/**
  * Contains all of the data for a SINGLE shard of a time series oriented dataset.
  *
  * Each partition has an integer ID which is used for bitmap indexing using PartitionKeyIndex.
  * Within a shard, the partitions are grouped into a fixed number of groups to facilitate persistence and recovery:
  * - groups spread out the persistence/flushing load across time
  * - having smaller batches of flushes shortens the window of recovery and enables skipping of records/less CPU
  *
  * Each incoming time series is hashed into a group.  Each group has its own watermark.  The watermark indicates,
  * for that group, up to what offset incoming records for that group has been persisted.  At recovery time, records
  * that fall below the watermark for that group will be skipped (since they can be recovered from disk).
  *
  * @param bufferMemoryManager Unencoded/unoptimized ingested data is stored in buffers that are allocated from this
  *                            memory pool. This pool is also used to store partition keys.
  * @param storeConfig the store portion of the sourceconfig, not the global FiloDB application config
  */
class TimeSeriesShard(val ref: DatasetRef,
                      val schemas: Schemas,
                      val storeConfig: StoreConfig,
                      numShards: Int,
                      quotaSource: QuotaSource,
                      val shardNum: Int,
                      val bufferMemoryManager: NativeMemoryManager,
                      colStore: ColumnStore,
                      metastore: MetaStore,
                      evictionPolicy: PartitionEvictionPolicy,
                      filodbConfig: Config)
                     (implicit val ioPool: ExecutionContext) extends StrictLogging {
  import collection.JavaConverters._

  import FiloSchedulers._
  import TimeSeriesShard._

  /////// START CONFIGURATION FIELDS ///////////////////

  private val clusterType = filodbConfig.getString("cluster-type")
  private val deploymentPartitionName = filodbConfig.getString("deployment-partition-name")
  private val targetMaxPartitions = filodbConfig.getInt("memstore.max-partitions-on-heap-per-shard")
  private val ensureTspHeadroomPercent = filodbConfig.getDouble("memstore.ensure-tsp-count-headroom-percent")
  private val ensureBlockHeadroomPercent = filodbConfig.getDouble("memstore.ensure-block-memory-headroom-percent")
  private val ensureNativeMemHeadroomPercent = filodbConfig.getDouble("memstore.ensure-native-memory-headroom-percent")
  private val indexFacetingEnabledShardKeyLabels =
                           filodbConfig.getBoolean("memstore.index-faceting-enabled-shard-key-labels")
  private val indexFacetingEnabledAllLabels = filodbConfig.getBoolean("memstore.index-faceting-enabled-for-all-labels")
  private val numParallelFlushes = filodbConfig.getInt("memstore.flush-task-parallelism")

  /////// END CONFIGURATION FIELDS ///////////////////

  /////// START MEMBER STATE FIELDS ///////////////////

  val shardStats = new TimeSeriesShardStats(ref, shardNum)
  @volatile var isReadyForQuery = false

  private[memstore] val creationTime = System.currentTimeMillis()

  /**
    * Map of all partitions in the shard stored in memory, indexed by partition ID
    */
  private[memstore] val partitions = new NonBlockingHashMapLong[TimeSeriesPartition](InitialNumPartitions, false)

  /**
    * next partition ID number
    */
  private var nextPartitionID = 0

  /**
    * This index helps identify which partitions have any given column-value.
    * Used to answer queries not involving the full partition key.
    * Maintained using a high-performance bitmap index.
    */
  private[memstore] final val partKeyIndex = new PartKeyLuceneIndex(ref, schemas.part,
    indexFacetingEnabledAllLabels, indexFacetingEnabledShardKeyLabels, shardNum,
    storeConfig.diskTTLSeconds * 1000)

  private val cardTracker: CardinalityTracker = initCardTracker()

  /**
    * Keeps track of count of rows ingested into memstore, not necessarily flushed.
    * This is generally used to report status and metrics.
    */
  private final var ingested = 0L

  private val trackQueriesHoldingEvictionLock = filodbConfig.getBoolean("memstore.track-queries-holding-eviction-lock")
  /**
   * Lock that protects chunks and TSPs from being reclaimed from Memstore.
   * This is needed to prevent races between ODP queries and reclaims and ensure that
   * TSPs and chunks dont get evicted when queries are being served.
   */
  private[memstore] final val evictionLock = new EvictionLock(trackQueriesHoldingEvictionLock,
    s"shard=$shardNum dataset=$ref")

  /**
   * Queue of partIds that are eligible for eviction since they have stopped ingesting.
   * Caller needs to double check ingesting status since they may have started to re-ingest
   * since partId was added to this queue.
   *
   * It is a set since intermittent time series can cause duplicates in evictablePartIds.
   * Max size multiplied by 1.04 to minimize array resizes.
   */
  protected[memstore] final val evictablePartIds =
      new EvictablePartIdQueueSet(math.ceil(targetMaxPartitions * 1.04).toInt)
  protected[memstore] final val evictableOdpPartIds = new EvictablePartIdQueueSet(8192)

  /**
    * Keeps track of last offset ingested into memory (not necessarily flushed).
    * This value is used to keep track of the checkpoint to be written for next flush for any group.
    */
  private final var _offset = Long.MinValue

  /**
   * The maximum blockMetaSize amongst all the schemas this Dataset could ingest
   */
  private[memstore] val maxMetaSize = schemas.schemas.values.map(_.data.blockMetaSize).max

  require (storeConfig.maxChunkTime > storeConfig.flushInterval, "MaxChunkTime should be greater than FlushInterval")
  private[memstore] val maxChunkTime = storeConfig.maxChunkTime.toMillis

  private val acceptDuplicateSamples = storeConfig.acceptDuplicateSamples

  // Called to remove chunks from ChunkMap of a given partition, when an offheap block is reclaimed
  private val reclaimListener = initReclaimListener()

  // Create a single-threaded scheduler just for ingestion.  Name the thread for ease of debugging
  // NOTE: to control intermixing of different Observables/Tasks in this thread, customize ExecutionModel param
  val ingestSched = Scheduler.singleThread(s"$IngestSchedName-$ref-$shardNum",
    reporter = UncaughtExceptionReporter(logger.error("Uncaught Exception in TimeSeriesShard.ingestSched", _)))

  private[memstore] val blockMemorySize = {
    val size = if (filodbConfig.getBoolean("memstore.memory-alloc.automatic-alloc-enabled")) {
      val numNodes = filodbConfig.getInt("min-num-nodes-in-cluster")
      val availableMemoryBytes: Long = Utils.calculateAvailableOffHeapMemory(filodbConfig)
      val blockMemoryManagerPercent = filodbConfig.getDouble("memstore.memory-alloc.block-memory-manager-percent")
      val blockMemForDatasetPercent = storeConfig.shardMemPercent // fraction of block memory for this dataset
      val numShardsPerNode = Math.ceil(numShards / numNodes.toDouble)
      logger.info(s"Calculating Block memory size with automatic allocation strategy. " +
        s"Dataset dataset=$ref has blockMemForDatasetPercent=$blockMemForDatasetPercent " +
        s"numShardsPerNode=$numShardsPerNode")
      (availableMemoryBytes * blockMemoryManagerPercent *
        blockMemForDatasetPercent / 100 / 100 / numShardsPerNode).toLong
    } else {
      storeConfig.shardMemSize
    }
    logger.info(s"Block Memory for dataset=$ref shard=$shardNum bytesAllocated=$size")
    size
  }

  protected val numGroups = storeConfig.groupsPerShard
  private val chunkRetentionHours = (storeConfig.diskTTLSeconds / 3600).toInt
  private[memstore] val pagingEnabled = storeConfig.demandPagingEnabled

  /**
    * PartitionSet - access TSPartition using ingest record partition key in O(1) time.
    */
  private[memstore] final val partSet = PartitionSet.ofSize(InitialNumPartitions)
  // Use a StampedLock because it supports optimistic read locking. This means that no blocking
  // occurs in the common case, when there isn't any contention reading from partSet.
  private[memstore] final val partSetLock = new StampedLock

  // The off-heap block store used for encoded chunks
  private val shardTags = Map("dataset" -> ref.dataset, "shard" -> shardNum.toString)
  private val blockStore = new PageAlignedBlockManager(blockMemorySize, shardStats.memoryStats, reclaimListener,
    storeConfig.numPagesPerBlock, evictionLock)
  private[core] val blockFactoryPool = new BlockMemFactoryPool(blockStore, maxMetaSize, shardTags)

  // Requires blockStore.
  private val headroomTask = startHeadroomTask(ingestSched)

  val partitionMaker = new DemandPagedChunkStore(this, blockStore)

  private val partKeyBuilder = new RecordBuilder(MemFactory.onHeapFactory, reuseOneContainer = true)
  private val partKeyArray = partKeyBuilder.allContainers.head.base.asInstanceOf[Array[Byte]]
  private[memstore] val bufferPools = {
    val pools = schemas.schemas.values.map { sch =>
      sch.schemaHash -> new WriteBufferPool(bufferMemoryManager, sch.data, storeConfig)
    }
    DMap(pools.toSeq: _*)
  }

  private val shardInfo = TimeSeriesShardInfo(shardNum, shardStats, bufferPools, bufferMemoryManager)

  private final val partitionGroups = Array.fill(numGroups)(new EWAHCompressedBitmap)

  /**
    * Bitmap to track actively ingesting partitions.
    * This bitmap is maintained in addition to the ingesting flag per partition.
    * TSP.ingesting is MUCH faster than bit.get(i) but we need the bitmap for faster operations
    * for all partitions of shard (like ingesting cardinality counting, rollover of time buckets etc).
    */
  private[memstore] final val activelyIngesting = debox.Set.empty[Int]

  private val numFlushIntervalsDuringRetention = Math.ceil(chunkRetentionHours.hours / storeConfig.flushInterval).toInt

  // Use 1/4 of flush intervals within retention period for initial ChunkMap size
  private val initInfoMapSize = Math.max((numFlushIntervalsDuringRetention / 4) + 4, 20)

  /**
    * Dirty partitions whose start/end times have not been updated to cassandra.
    *
    * IMPORTANT. Only modify this var in IngestScheduler
    */
  private[memstore] final var dirtyPartitionsForIndexFlush = debox.Buffer.empty[Int]

  /**
    * This is the group during which this shard will flush dirty part keys. Randomized to
    * ensure we dont flush time buckets across shards at same time
    */
  private final val dirtyPartKeysFlushGroup = Random.nextInt(numGroups)
  logger.info(s"Dirty Part Keys for shard=$shardNum will flush in group $dirtyPartKeysFlushGroup")

  /**
    * The offset up to and including the last record in this group to be successfully persisted.
    * Also used during recovery to figure out what incoming records to skip (since it's persisted)
    */
  private final val groupWatermark = Array.fill(numGroups)(Long.MinValue)

  /**
    * Highest ingestion timestamp observed.
    */
  private[memstore] var lastIngestionTime = Long.MinValue

  // Flush groups when ingestion time is observed to cross a time boundary (typically an hour),
  // plus a group-specific offset. This simplifies disaster recovery -- chunks can be copied
  // without concern that they may overlap in time.
  private val flushBoundaryMillis = Option(storeConfig.flushInterval.toMillis)

  // Defines the group-specific flush offset, to distribute the flushes around such they don't
  // all flush at the same time. With an hourly boundary and 60 flush groups, flushes are
  // scheduled once a minute.
  private val flushOffsetMillis = flushBoundaryMillis.get / numGroups

  private[memstore] val evictedPartKeys =
    BloomFilter[PartKey](storeConfig.evictedPkBfCapacity, falsePositiveRate = 0.01)(new CanGenerateHashFrom[PartKey] {
      override def generateHash(from: PartKey): Long = {
        schemas.part.binSchema.partitionHash(from.base, from.offset)
      }
    })
  private var evictedPartKeysDisposed = false

  private val brRowReader = new MultiSchemaBRRowReader()

  /**
    * Detailed filtered ingestion record logging.  See "trace-filters" StoreConfig setting.  Warning: may blow up
    * logs, use at your own risk.
    */
  private val tracedPartFilters = storeConfig.traceFilters

  private[memstore] val ingestConsumer = new IngestConsumer()

  private[memstore] val addPartitionsDisabled = AtomicBoolean(false)

  /////// END MEMBER STATE FIELDS ///////////////////

  /////// START INNER CLASS DEFINITIONS ///////////////////

  /**
    * Iterate TimeSeriesPartition objects relevant to given partIds.
    */
  case class InMemPartitionIterator(intIt: IntIterator) extends PartitionIterator {
    var nextPart = UnsafeUtils.ZeroPointer.asInstanceOf[TimeSeriesPartition]
    val skippedPartIDs = debox.Buffer.empty[Int]
    private def findNext(): Unit = {
      while (intIt.hasNext && nextPart == UnsafeUtils.ZeroPointer) {
        val nextPartID = intIt.next
        nextPart = partitions.get(nextPartID)
        if (nextPart == UnsafeUtils.ZeroPointer) skippedPartIDs += nextPartID
      }
    }

    findNext()

    final def hasNext: Boolean = nextPart != UnsafeUtils.ZeroPointer
    final def next: TimeSeriesPartition = {
      val toReturn = nextPart
      nextPart = UnsafeUtils.ZeroPointer.asInstanceOf[TimeSeriesPartition] // reset so that we can keep going
      findNext()
      toReturn
    }
  }

  /**
    * Iterate TimeSeriesPartition objects relevant to given partIds.
    */
  case class InMemPartitionIterator2(partIds: debox.Buffer[Int]) extends PartitionIterator {
    var nextPart = UnsafeUtils.ZeroPointer.asInstanceOf[TimeSeriesPartition]
    val skippedPartIDs = debox.Buffer.empty[Int]
    var nextPartId = -1
    findNext()

    private def findNext(): Unit = {
      while (nextPartId + 1 < partIds.length && nextPart == UnsafeUtils.ZeroPointer) {
        nextPartId += 1
        nextPart = partitions.get(partIds(nextPartId))
        if (nextPart == UnsafeUtils.ZeroPointer) skippedPartIDs += partIds(nextPartId)
      }
    }

    final def hasNext: Boolean = nextPart != UnsafeUtils.ZeroPointer

    final def next: TimeSeriesPartition = {
      val toReturn = nextPart
      nextPart = UnsafeUtils.ZeroPointer.asInstanceOf[TimeSeriesPartition] // reset so that we can keep going
      findNext()
      toReturn
    }
  }

  // RECOVERY: Check the watermark for the group that this record is part of.  If the ingestOffset is < watermark,
  // then do not bother with the expensive partition key comparison and ingestion.  Just skip it
  class IngestConsumer(var ingestionTime: Long = 0,
                       var numActuallyIngested: Int = 0,
                       var ingestOffset: Long = -1L) extends BinaryRegionConsumer {
    // Receives a new ingestion BinaryRecord
    final def onNext(recBase: Any, recOffset: Long): Unit = {
      val schemaId = RecordSchema.schemaID(recBase, recOffset)
      val schema = schemas(schemaId)
      if (schema != Schemas.UnknownSchema) {
        val group = partKeyGroup(schema.ingestionSchema, recBase, recOffset, numGroups)
        if (ingestOffset < groupWatermark(group)) {
          shardStats.rowsSkipped.increment()
          try {
            // Need to add partition to update index with new partitions added during recovery with correct startTime.
            // This is important to do since the group designated for dirty part key persistence can
            // lag behind group the partition belongs to. Hence during recovery, we skip
            // ingesting the sample, but create the partition and mark it as dirty.
            // TODO:
            // explore aligning index time buckets with chunks, and we can then
            // remove this partition existence check per sample.
            val part: FiloPartition = getOrAddPartitionForIngestion(recBase, recOffset, group, schema)
            if (part == OutOfMemPartition) { disableAddPartitions() }
          } catch {
            case e: OutOfOffheapMemoryException => disableAddPartitions()
            case e: Exception                   => logger.error(s"Unexpected ingestion err", e); disableAddPartitions()
          }
        } else {
          getOrAddPartitionAndIngest(ingestionTime, recBase, recOffset, group, schema)
          numActuallyIngested += 1
        }
      } else {
        logger.debug(s"Unknown schema ID $schemaId will be ignored during ingestion")
        shardStats.unknownSchemaDropped.increment()
      }
    }
  }

  /**
   * Iterator for traversal of partIds, value for the given label will be extracted from the PartitionKey.
   * This is specifically implemented to avoid building a Map for single label.
   * this implementation maps partIds to label/values eagerly, this is done inorder to dedup the results.
   */
  case class SingleLabelValuesResultIterator(partIds: debox.Buffer[Int], label: String,
                                             querySession: QuerySession, statsGroup: Seq[String], limit: Int)
    extends Iterator[ZeroCopyUTF8String] {
    private val rows = labels
    override def size: Int = labels.size

    def labels: Iterator[ZeroCopyUTF8String] = {
      var partLoopIndx = 0
      val rows = new mutable.HashSet[ZeroCopyUTF8String]()
      val colIndex = schemas.part.binSchema.colNames.indexOf(label)
      while(partLoopIndx < partIds.length && rows.size < limit) {
        val partId = partIds(partLoopIndx)
        //retrieve PartKey either from In-memory map or from PartKeyIndex
        val nextPart = partKeyFromPartId(partId)
        if (colIndex > -1) //column value lookup (e.g metric), no need for map-consumer
          rows.add(schemas.part.binSchema.asZCUTF8Str(nextPart.base, nextPart.offset, colIndex))
        else
          schemas.part.binSchema.singleColValues(nextPart.base, nextPart.offset, label, rows)
        partLoopIndx += 1
      }
      shardStats.partkeyLabelScans.increment(partLoopIndx)
      querySession.queryStats.getTimeSeriesScannedCounter(statsGroup).addAndGet(partLoopIndx)
      rows.toIterator
    }

    def hasNext: Boolean = rows.hasNext

    def next(): ZeroCopyUTF8String = rows.next
  }

  /**
   * Iterator for traversal of partIds, value for the given labels will be extracted from the PartitionKey.
   * this implementation maps partIds to label/values eagerly, this is done inorder to dedup the results.
   */
  case class LabelValueResultIterator(partIds: debox.Buffer[Int], labelNames: Seq[String],
                                      querySession: QuerySession, statsGroup: Seq[String], limit: Int)
    extends Iterator[Map[ZeroCopyUTF8String, ZeroCopyUTF8String]] {
    private lazy val rows = labelValues
    override def size: Int = rows.size

    def labelValues: Iterator[Map[ZeroCopyUTF8String, ZeroCopyUTF8String]] = {
      var partLoopIndx = 0
      val rows = new mutable.HashSet[Map[ZeroCopyUTF8String, ZeroCopyUTF8String]]()
      while(partLoopIndx < partIds.length && rows.size < limit) {
        val partId = partIds(partLoopIndx)

        //retrieve PartKey either from In-memory map or from PartKeyIndex
        val nextPart = partKeyFromPartId(partId)

        // FIXME This is non-performant and temporary fix for fetching label values based on filter criteria.
        // Other strategies needs to be evaluated for making this performant - create facets for predefined fields or
        // have a centralized service/store for serving metadata

        val currVal = schemas.part.binSchema.colValues(nextPart.base, nextPart.offset, labelNames).
          zipWithIndex.filter(_._1 != null).map{case(value, ind) => labelNames(ind).utf8 -> value.utf8}.toMap

        if (currVal.nonEmpty) rows.add(currVal)
        partLoopIndx += 1
      }
      querySession.queryStats.getTimeSeriesScannedCounter(statsGroup).addAndGet(partLoopIndx)
      rows.toIterator
    }

    override def hasNext: Boolean = rows.hasNext

    override def next(): Map[ZeroCopyUTF8String, ZeroCopyUTF8String] = rows.next
  }

  /////// END INNER CLASS DEFINITIONS ///////////////////

  /////// START INIT METHODS ///////////////////

  private def initCardTracker() = {
    if (storeConfig.meteringEnabled) {
      // FIXME switch this to some local-disk based store when we graduate out of POC mode
      val cardStore = new RocksDbCardinalityStore(ref, shardNum)

      val defaultQuota = quotaSource.getDefaults(ref)
      val tracker = new CardinalityTracker(ref, shardNum, schemas.part.options.shardKeyColumns.length,
        defaultQuota, cardStore)
      quotaSource.getQuotas(ref).foreach { q =>
        tracker.setQuota(q.shardKeyPrefix, q.quota)
      }
      tracker
    } else UnsafeUtils.ZeroPointer.asInstanceOf[CardinalityTracker]
  }

  private def initReclaimListener() = {
    new ReclaimListener {
      def onReclaim(metaAddr: BinaryVectorPtr, numBytes: Int): Unit = {
        val partID = UnsafeUtils.getInt(metaAddr)
        val partition = partitions.get(partID)
        if (partition != UnsafeUtils.ZeroPointer) {
          // The number of bytes passed in is the metadata size which depends on schema.  It should match the
          // TSPartition's blockMetaSize; if it doesn't that is a flag for possible corruption, and we should halt
          // the process to be safe and log details for further debugging.
          val chunkID = UnsafeUtils.getLong(metaAddr + 4)
          if (numBytes != partition.schema.data.blockMetaSize) {
            Shutdown.haltAndCatchFire(new RuntimeException(f"POSSIBLE CORRUPTION DURING onReclaim(" +
              f"metaAddr=0x$metaAddr%08x, numBytes=$numBytes)" +
              s"Expected meta size: ${partition.schema.data.blockMetaSize} for schema=${partition.schema}" +
              s"  Reclaiming chunk chunkID=$chunkID from shard=$shardNum " +
              s"partID=$partID ${partition.stringPartition}"))
          }
          partition.removeChunksAt(chunkID)
          logger.debug(s"Reclaiming chunk chunkID=$chunkID from shard=$shardNum " +
            s"partID=$partID ${partition.stringPartition}")
        }
      }
    }
  }
  /////// END INIT METHODS ///////////////////

  /////// START SHARD RECOVERY METHODS ///////////////////

  def recoverIndex(): Future[Long] = {
    val indexBootstrapper = new RawIndexBootstrapper(colStore)
    indexBootstrapper.bootstrapIndexRaw(partKeyIndex, shardNum, ref)(bootstrapPartKey)
      .executeOn(ingestSched) // to make sure bootstrapIndex task is run on ingestion thread
      .map { count =>
        startFlushingIndex()
        logger.info(s"Bootstrapped index for dataset=$ref shard=$shardNum with $count records")
        count
      }.runToFuture(ingestSched)
  }

  def startFlushingIndex(): Unit =
    partKeyIndex.startFlushThread(storeConfig.partIndexFlushMinDelaySeconds, storeConfig.partIndexFlushMaxDelaySeconds)

  /**
   * Handles actions to be performed for the shard upon bootstrapping
   * a partition key from index store
   * @param pk partKey
   * @return partId assigned to key
   */
  // scalastyle:off method.length
  private[memstore] def bootstrapPartKey(pk: PartKeyRecord): Int = {
    assertThreadName(IngestSchedName)
    val schemaId = RecordSchema.schemaID(pk.partKey, UnsafeUtils.arayOffset)
    val schema = schemas(schemaId)
    val partId = if (pk.endTime == Long.MaxValue) {
      // this is an actively ingesting partition
      val group = partKeyGroup(schemas.part.binSchema, pk.partKey, UnsafeUtils.arayOffset, numGroups)
      if (schema != Schemas.UnknownSchema) {
        val part = createNewPartition(pk.partKey, UnsafeUtils.arayOffset, group, CREATE_NEW_PARTID, schema, false, 4)
        // In theory, we should not get an OutOfMemPartition here since
        // it should have occurred before node failed too, and with data stopped,
        // index would not be updated. But if for some reason we see it, drop data
        if (part == OutOfMemPartition) {
          logger.error("Could not accommodate partKey while recovering index. " +
            "WriteBuffer size may not be configured correctly")
          -1
        } else {
          val stamp = partSetLock.writeLock()
          try {
            partSet.add(part) // createNewPartition doesn't add part to partSet
            part.ingesting = true
            part.partID
          } finally {
            partSetLock.unlockWrite(stamp)
          }
        }
      } else {
        logger.info(s"Ignoring part key with unknown schema ID $schemaId")
        shardStats.unknownSchemaDropped.increment()
        -1
      }
    } else {
      // partition assign a new partId to non-ingesting partition,
      // but no need to create a new TSPartition heap object
      // instead add the partition to evictedPArtKeys bloom filter so that it can be found if necessary
      evictedPartKeys.synchronized {
        require(!evictedPartKeysDisposed)
        evictedPartKeys.add(PartKey(pk.partKey, UnsafeUtils.arayOffset))
      }
      createPartitionID()
    }

    activelyIngesting.synchronized {
      if (pk.endTime == Long.MaxValue) activelyIngesting += partId
      else activelyIngesting -= partId
    }
    shardStats.indexRecoveryNumRecordsProcessed.increment()
    if (schema != Schemas.UnknownSchema) {
      if (storeConfig.meteringEnabled) {
        val shardKey = schema.partKeySchema.colValues(pk.partKey, UnsafeUtils.arayOffset,
          schema.options.shardKeyColumns)
        modifyCardinalityCountNoThrow(shardKey, 1, if (pk.endTime == Long.MaxValue) 1 else 0)
      }
    }
    partId
  }

  /**
   * WARNING: Not performant. Use only in tests, or during initial bootstrap.
   */
  def refreshPartKeyIndexBlocking(): Unit = partKeyIndex.refreshReadersBlocking()

  /**
   * Sets the watermark for each subgroup.  If an ingested record offset is below this watermark then it will be
   * assumed to already have been persisted, and the record will be discarded.  Use only for recovery.
   * @param watermarks a Map from group number to watermark
   */
  def setGroupWatermarks(watermarks: Map[Int, Long]): Unit =
    watermarks.foreach { case (group, mark) => groupWatermark(group) = mark }

  def createDataRecoveryObservable(dataset: DatasetRef, shardNum: Int,
                                   dataStream: Observable[SomeData],
                                   startOffset: Long,
                                   endOffset: Long,
                                   checkpoints: Map[Int, Long],
                                   reportingInterval: Long,
                                   timeout: FiniteDuration): Observable[Long] = {
    setGroupWatermarks(checkpoints)
    if (endOffset < startOffset) Observable.empty
    else {
      var targetOffset = startOffset + reportingInterval
      var startOffsetValidated = false
      dataStream.map { r =>
        if (!startOffsetValidated) {
          if (r.offset > startOffset) {
            val offsetsNotRecovered = r.offset - startOffset
            logger.error(s"Could not recover dataset=$dataset shard=$shardNum from check pointed offset possibly " +
              s"because of retention issues. recoveryStartOffset=$startOffset " +
              s"firstRecordOffset=${r.offset} offsetsNotRecovered=$offsetsNotRecovered")
            shardStats.offsetsNotRecovered.increment(offsetsNotRecovered)
          }
          startOffsetValidated = true
        }
        ingest(r)
      }
        // Nothing to read from source, blocking indefinitely. In such cases, 60sec timeout causes it
        // to return endOffset, making recovery complete and to start normal ingestion.
        .timeoutOnSlowUpstreamTo(timeout, Observable.now(endOffset))
        .collect {
          case offset: Long if offset >= endOffset => // last offset reached
            offset
          case offset: Long if offset > targetOffset => // reporting interval reached
            targetOffset += reportingInterval
            offset
        }
    }
  }

  /////// END SHARD RECOVERY METHODS ///////////////////

  /////// START SHARD INGESTION METHODS ///////////////////

  /**
   * Returns a new non-negative partition ID which isn't used by any existing parition. A negative
   * partition ID wouldn't work with bitmaps.
   */
  private def createPartitionID(): Int = {
    assertThreadName(IngestSchedName)
    val id = nextPartitionID

    // It's unlikely that partition IDs will wrap around, and it's unlikely that collisions
    // will be encountered. In case either of these conditions occur, keep incrementing the id
    // until no collision is detected. A given shard is expected to support up to 1M actively
    // ingesting partitions, and so in the worst case, the loop might run for up to ~100ms.
    // Afterwards, a complete wraparound is required for collisions to be detected again.

    do {
      nextPartitionID += 1
      if (nextPartitionID < 0) {
        nextPartitionID = 0
        logger.info(s"dataset=$ref shard=$shardNum nextPartitionID has wrapped around to 0 again")
      }
    } while (partitions.containsKey(nextPartitionID))

    id
  }

  /**
   * Ingest new BinaryRecords in a RecordContainer to this shard.
   * Skips rows if the offset is below the group watermark for that record's group.
   * Adds new partitions if needed.
   */
  def ingest(container: RecordContainer, offset: Long): Long = {
    assertThreadName(IngestSchedName)
    if (container.isCurrentVersion) {
      if (!container.isEmpty) {
        ingestConsumer.ingestionTime = container.timestamp
        ingestConsumer.numActuallyIngested = 0
        ingestConsumer.ingestOffset = offset
        brRowReader.recordBase = container.base
        container.consumeRecords(ingestConsumer)
        shardStats.rowsIngested.increment(ingestConsumer.numActuallyIngested)
        shardStats.rowsPerContainer.record(ingestConsumer.numActuallyIngested)
        ingested += ingestConsumer.numActuallyIngested
        _offset = offset
      }
    } else {
      shardStats.oldContainers.increment()
    }
    _offset
  }

  def ingest(data: SomeData): Long = ingest(data.records, data.offset)

  def startIngestion(dataStream: Observable[SomeData],
                     cancelTask: Task[Unit],
                     flushSched: Scheduler): CancelableFuture[Unit] = {
    dataStream.flatMap {
      case d: SomeData =>
        // The write buffers for all partitions in a group are switched here, in line with ingestion
        // stream.  This avoids concurrency issues and ensures that buffers for a group are switched
        // at the same offset/watermark
        val tasks = createFlushTasks(d.records)
        ingest(d)
        Observable.fromIterable(tasks)
    }
      .mapParallelUnordered(numParallelFlushes) {
        // asyncBoundary so subsequent computations in pipeline happen in default threadpool
        task => task.executeOn(flushSched).asyncBoundary
      }
      .completedL
      .doOnCancel(cancelTask)
      .runToFuture(ingestSched)
  }

  private[memstore] def updatePartEndTimeInIndex(p: TimeSeriesPartition, endTime: Long): Unit =
    partKeyIndex.updatePartKeyWithEndTime(p.partKeyBytes, p.partID, endTime)()

  private def updateIndexWithEndTime(p: TimeSeriesPartition,
                                     partFlushChunks: Iterator[ChunkSet],
                                     dirtyParts: debox.Buffer[Int]): Unit = {
    // TODO re-enable following assertion. Am noticing that monix uses TrampolineExecutionContext
    // causing the iterator to be consumed synchronously in some cases. It doesnt
    // seem to be consistent environment to environment.
    //assertThreadName(IOSchedName)

    // Below is coded to work concurrently with logic in getOrAddPartitionAndIngest
    // where we try to activate an inactive time series
    activelyIngesting.synchronized {
      if (partFlushChunks.isEmpty && p.ingesting) {
        var endTime = p.timestampOfLatestSample
        if (endTime == -1) endTime = System.currentTimeMillis() // this can happen if no sample after reboot
        updatePartEndTimeInIndex(p, endTime)
        dirtyParts += p.partID
        val oldActivelyIngestingSize = activelyIngesting.size
        activelyIngesting -= p.partID

        markPartAsNotIngesting(p, odp = false)
        if (storeConfig.meteringEnabled) {
          val shardKey = p.schema.partKeySchema.colValues(p.partKeyBase, p.partKeyOffset,
<<<<<<< HEAD
            p.schema.options.shardKeyColumns)
          val newCard = cardTracker.modifyCount(shardKey, 0, -1)
          // TODO remove temporary debugging since we are seeing some negative counts
          if (newCard.exists(_.value.activeTsCount < 0) && p.partID % 100 < 5)

            // log for 5% of the cases to reduce log volume
            logger.error(s"For some reason, activeTs count negative when updating card for " +
              s"partKey: ${p.stringPartition} newCard: $newCard oldActivelyIngestingSize=$oldActivelyIngestingSize " +
              s"newActivelyIngestingSize=${activelyIngesting.size}")
=======
                                                          p.schema.options.shardKeyColumns)
          cardTracker.modifyCount(shardKey, 0, -1)
>>>>>>> b5a2e408
        }
      }
    }
  }

  protected[memstore] def markPartAsNotIngesting(p: TimeSeriesPartition, odp: Boolean): Unit = {
    p.ingesting = false
    if (odp) {
      evictableOdpPartIds.put(p.partID)
    } else {
      evictablePartIds.put(p.partID)
    }
    shardStats.evictablePartKeysSize.increment()
  }

  private def getOrAddPartitionForIngestion(recordBase: Any, recordOff: Long,
                                            group: Int, schema: Schema) = {
    var part = partSet.getWithIngestBR(recordBase, recordOff, schema)
    if (part == null) {
      part = addPartitionForIngestion(recordBase, recordOff, schema, group)
    }
    part
  }

  /**
   * Looks up the previously assigned partId of a possibly evicted partition.
   * @return partId >=0 if one is found, CREATE_NEW_PARTID (-1) if not found.
   */
  private def lookupPreviouslyAssignedPartId(partKeyBase: Array[Byte], partKeyOffset: Long): Int = {
    assertThreadName(IngestSchedName)
    shardStats.evictedPartKeyBloomFilterQueries.increment()

    val mightContain = evictedPartKeys.synchronized {
      if (!evictedPartKeysDisposed) {
        evictedPartKeys.mightContain(PartKey(partKeyBase, partKeyOffset))
      } else {
        false
      }
    }

    if (mightContain) {
      partKeyIndex.partIdFromPartKeySlow(partKeyBase, partKeyOffset)
        .getOrElse {
          shardStats.evictedPartKeyBloomFilterFalsePositives.increment()
          CREATE_NEW_PARTID
        }
    } else CREATE_NEW_PARTID
  }

  /**
   * Adds new partition with appropriate partId. If it is a newly seen partKey, then new partId is assigned.
   * If it is a previously seen partKey that is already in index, it reassigns same partId so that indexes
   * are still valid.
   *
   * This method also updates lucene index and dirty part keys properly.
   */
  private def addPartitionForIngestion(recordBase: Any, recordOff: Long, schema: Schema, group: Int) = {
    assertThreadName(IngestSchedName)
    // TODO: remove when no longer needed - or figure out how to log only for tracing partitions
    logger.trace(s"Adding ingestion record details: ${schema.ingestionSchema.debugString(recordBase, recordOff)}")
    val partKeyOffset = schema.comparator.buildPartKeyFromIngest(recordBase, recordOff, partKeyBuilder)
    val previousPartId = lookupPreviouslyAssignedPartId(partKeyArray, partKeyOffset)
    // TODO: remove when no longer needed
    logger.trace(s"Adding part key details: ${schema.partKeySchema.debugString(partKeyArray, partKeyOffset)}")
    val newPart = createNewPartition(partKeyArray, partKeyOffset, group, previousPartId, schema, false)
    if (newPart != OutOfMemPartition) {
      val partId = newPart.partID
      val startTime = schema.ingestionSchema.getLong(recordBase, recordOff, 0)
      val shardKey = schema.partKeySchema.colValues(newPart.partKeyBase, newPart.partKeyOffset,
        schema.options.shardKeyColumns)
      if (previousPartId == CREATE_NEW_PARTID) {
        // add new lucene entry if this partKey was never seen before
        // causes endTime to be set to Long.MaxValue
        partKeyIndex.addPartKey(newPart.partKeyBytes, partId, startTime)()
        if (storeConfig.meteringEnabled) {
          modifyCardinalityCountNoThrow(shardKey, 1, 1)
        }
      } else {
        // newly created partition is re-ingesting now, so update endTime
        updatePartEndTimeInIndex(newPart, Long.MaxValue)
        if (storeConfig.meteringEnabled) {
          modifyCardinalityCountNoThrow(shardKey, 0, 1)
          // TODO remove temporary debugging since we were seeing some negative counts when this increment was absent
          if (partId % 100 < 5) { // log for 5% of the cases
            logger.info(s"Increment activeDelta for ${newPart.stringPartition}")
          }
        }
      }
      dirtyPartitionsForIndexFlush += partId // marks this part as dirty so startTime is flushed
      activelyIngesting.synchronized {
        activelyIngesting += partId
        newPart.ingesting = true
      }
      val stamp = partSetLock.writeLock()
      try {
        partSet.add(newPart)
      } finally {
        partSetLock.unlockWrite(stamp)
      }
    }
    newPart
  }

  /**
   * Retrieves or creates a new TimeSeriesPartition, updating indices, then ingests the sample from record.
   * partition portion of ingest BinaryRecord is used to look up existing TSPartition.
   * Copies the partition portion of the ingest BinaryRecord to offheap write buffer memory.
   * NOTE: ingestion is skipped if there is an error allocating WriteBuffer space.
   * @param recordBase the base of the ingestion BinaryRecord
   * @param recordOff the offset of the ingestion BinaryRecord
   * @param group the group number, from abs(record.partitionHash % numGroups)
   */
  def getOrAddPartitionAndIngest(ingestionTime: Long,
                                 recordBase: Any, recordOff: Long,
                                 group: Int, schema: Schema): Unit = {
    assertThreadName(IngestSchedName)
    try {
      val part: FiloPartition = getOrAddPartitionForIngestion(recordBase, recordOff, group, schema)
      if (part == OutOfMemPartition) {
        disableAddPartitions()
      }
      else {
        val tsp = part.asInstanceOf[TimeSeriesPartition]
        brRowReader.schema = schema.ingestionSchema
        brRowReader.recordOffset = recordOff
        tsp.ingest(ingestionTime, brRowReader, blockFactoryPool.checkoutForOverflow(group),
          storeConfig.timeAlignedChunksEnabled, flushBoundaryMillis, acceptDuplicateSamples, maxChunkTime)
        // time series was inactive and has just started re-ingesting
        if (!tsp.ingesting) {
          // DO NOT use activelyIngesting to check above condition since it is slow and is called for every sample
          activelyIngesting.synchronized {
            if (!tsp.ingesting) {
              // This is coded to work concurrently with logic in updateIndexWithEndTime
              // where we try to de-activate an active time series.
              // Checking ts.ingesting second time needed since the time series may have ended
              // ingestion in updateIndexWithEndTime during the wait time of lock acquisition.
              // DO NOT remove the second tsp.ingesting check without understanding this fully.
              updatePartEndTimeInIndex(part.asInstanceOf[TimeSeriesPartition], Long.MaxValue)
              dirtyPartitionsForIndexFlush += part.partID
              activelyIngesting += part.partID
              tsp.ingesting = true
              val shardKey = tsp.schema.partKeySchema.colValues(tsp.partKeyBase, tsp.partKeyOffset,
                tsp.schema.options.shardKeyColumns)
              if (storeConfig.meteringEnabled) {
                modifyCardinalityCountNoThrow(shardKey, 0, 1)
              }
            }
          }
        }
      }
    } catch {
      case e: OutOfOffheapMemoryException => disableAddPartitions()
      case e: Exception =>
        shardStats.dataDropped.increment()
        logger.error(s"Unexpected ingestion err in dataset=$ref " +
          s"shard=$shardNum partition=${schema.ingestionSchema.debugString(recordBase, recordOff)}", e)
    }
  }

  private def shouldTrace(partKeyAddr: Long): Boolean = {
    tracedPartFilters.nonEmpty && {
      val partKeyPairs = schemas.part.binSchema.toStringPairs(UnsafeUtils.ZeroPointer, partKeyAddr)
      tracedPartFilters.forall(p => partKeyPairs.contains(p))
    }
  }

  /**
   * Creates new partition and adds them to the shard data structures. DOES NOT update
   * lucene index. It is the caller's responsibility to add or skip that step depending on the situation.
   *
   * @param usePartId pass CREATE_NEW_PARTID to force creation of new partId instead of using one that is passed in
   */
  protected def createNewPartition(partKeyBase: Array[Byte], partKeyOffset: Long,
                                   group: Int, usePartId: Int, schema: Schema,
                                   odp: Boolean,
                                   initMapSize: Int = initInfoMapSize): TimeSeriesPartition = {
    assertThreadName(IngestSchedName)
    if (partitions.size() >= targetMaxPartitions) {
      disableAddPartitions()
    }
    // Check and evict, if after eviction we still don't have enough memory, then don't proceed
    // We do not evict in ODP cases since we do not want eviction of ODP partitions that we already paged
    // in for same query. Calling this as ODP cannibalism. :-)
    if (addPartitionsDisabled() && !odp) evictForHeadroom()
    if (addPartitionsDisabled()) OutOfMemPartition
    else {
      // PartitionKey is copied to offheap bufferMemory and stays there until it is freed
      // NOTE: allocateAndCopy and allocNew below could fail if there isn't enough memory.  It is CRUCIAL
      // that min-write-buffers-free setting is large enough to accommodate the below use cases ALWAYS
      val (_, partKeyAddr, _) = BinaryRegionLarge.allocateAndCopy(partKeyBase, partKeyOffset, bufferMemoryManager)
      val partId = if (usePartId == CREATE_NEW_PARTID) createPartitionID() else usePartId
      val newPart = if (shouldTrace(partKeyAddr)) {
        logger.debug(s"Adding tracing TSPartition dataset=$ref shard=$shardNum group=$group partId=$partId")
        new TracingTimeSeriesPartition(partId, ref, schema, partKeyAddr, shardInfo, initMapSize)
      } else {
        new TimeSeriesPartition(partId, schema, partKeyAddr, shardInfo, initMapSize)
      }
      partitions.put(partId, newPart)
      shardStats.partitionsCreated.increment()
      partitionGroups(group).set(partId)
      newPart
    }
  }

  /**
   * Modifies a cardinality count and catches/logs any exceptions.
   * Should only be used where an exception would otherwise cause ingestion/boostrap to fail.
   */
  private def modifyCardinalityCountNoThrow(shardKey: Seq[String],
                                            totalDelta: Int,
                                            activeDelta: Int): Unit = {
    try {
      cardTracker.modifyCount(shardKey, totalDelta, activeDelta)
    } catch {
      case t: Throwable =>
          logger.error("exception while modifying cardinality tracker count; shardKey=" + shardKey, t)
    }
  }

  /////// END SHARD INGESTION METHODS ///////////////////

  /////// START SHARD FLUSH METHODS ///////////////////

  /**
   * Prepares the given group for flushing.  This MUST be done in the same thread/stream as
   * input records to avoid concurrency issues, and to ensure that all the partitions in a
   * group are switched at the same watermark. Also required because this method removes
   * entries from the partition data structures.
   */
  def prepareFlushGroup(groupNum: Int): FlushGroup = {
    assertThreadName(IngestSchedName)

    // Rapidly switch all of the input buffers for a particular group
    logger.debug(s"Switching write buffers for group $groupNum in dataset=$ref shard=$shardNum")
    InMemPartitionIterator(partitionGroups(groupNum).intIterator)
      .foreach(_.switchBuffers(blockFactoryPool.checkoutForOverflow(groupNum)))

    val dirtyPartKeys = if (groupNum == dirtyPartKeysFlushGroup) {
      purgeExpiredPartitions()
      ensureCapOnEvictablePartIds()
      logger.debug(s"Switching dirty part keys in dataset=$ref shard=$shardNum out for flush. ")
      val old = dirtyPartitionsForIndexFlush
      dirtyPartitionsForIndexFlush = debox.Buffer.empty[Int]
      old
    } else {
      debox.Buffer.ofSize[Int](0)
    }

    FlushGroup(shardNum, groupNum, latestOffset, dirtyPartKeys)
  }

  private def purgeExpiredPartitions(): Unit = ingestSched.executeTrampolined { () =>
    assertThreadName(IngestSchedName)
    // TODO Much of the purging work other of removing TSP from shard data structures can be done
    // asynchronously on another thread. No need to block ingestion thread for this.
    val start = System.currentTimeMillis()
    val partsToPurge = partKeyIndex.partIdsEndedBefore(start - storeConfig.diskTTLSeconds * 1000)
    val removedParts = debox.Buffer.empty[Int]
    val partIter = InMemPartitionIterator2(partsToPurge)
    partIter.foreach { p =>
      if (!p.ingesting) {
        logger.debug(s"Purging partition with partId=${p.partID}  ${p.stringPartition} from " +
          s"memory in dataset=$ref shard=$shardNum")
        val schema = p.schema
        val shardKey = schema.partKeySchema.colValues(p.partKeyBase, p.partKeyOffset, schema.options.shardKeyColumns)
        if (storeConfig.meteringEnabled) {
          try {
            cardTracker.decrementCount(shardKey)
          } catch { case e: Exception =>
            logger.error("Got exception when reducing cardinality in tracker", e)
          }
        }
        removePartition(p)
        removedParts += p.partID
      }
    }
    partIter.skippedPartIDs.foreach { pId =>
      partKeyIndex.partKeyFromPartId(pId).foreach { pk =>
        val unsafePkOffset = PartKeyLuceneIndex.bytesRefToUnsafeOffset(pk.offset)
        val schema = schemas(RecordSchema.schemaID(pk.bytes, unsafePkOffset))
        val shardKey = schema.partKeySchema.colValues(pk.bytes, unsafePkOffset,
          schemas.part.options.shardKeyColumns)
        if (storeConfig.meteringEnabled) {
          try {
            cardTracker.decrementCount(shardKey)
          } catch { case e: Exception =>
            logger.error("Got exception when reducing cardinality in tracker", e)
          }
        }
      }
    }
    partKeyIndex.removePartKeys(partIter.skippedPartIDs)
    partKeyIndex.removePartKeys(removedParts)
    if (removedParts.length + partIter.skippedPartIDs.length > 0)
      logger.info(s"Purged ${removedParts.length} partitions from memory/index " +
        s"and ${partIter.skippedPartIDs.length} from index only from dataset=$ref shard=$shardNum")
    shardStats.purgedPartitions.increment(removedParts.length)
    shardStats.purgedPartitionsFromIndex.increment(removedParts.length + partIter.skippedPartIDs.length)
    shardStats.purgePartitionTimeMs.increment(System.currentTimeMillis() - start)
  }

  /**
   * Creates zero or more flush tasks (up to the number of flush groups) based on examination
   * of the record container's ingestion time. This should be called before ingesting the container.
   *
   * Note that the tasks returned by this method aren't executed yet. The caller decides how
   * to run the tasks, and by which threads.
   */
  def createFlushTasks(container: RecordContainer): Seq[Task[Response]] = {
    val tasks = new ArrayBuffer[Task[Response]]()

    var oldTimestamp = lastIngestionTime
    val ingestionTime = Math.max(oldTimestamp, container.timestamp) // monotonic clock
    var newTimestamp = ingestionTime

    if (newTimestamp > oldTimestamp && oldTimestamp != Long.MinValue) {
      cforRange ( 0 until numGroups ) { group =>
        /* Logically, the task creation filter is as follows:

           // Compute the time offset relative to the group number. 0 min, 1 min, 2 min, etc.
           val timeOffset = group * flushOffsetMillis

           // Adjust the timestamp relative to the offset such that the
           // division rounds correctly.
           val oldTimestampAdjusted = oldTimestamp - timeOffset
           val newTimestampAdjusted = newTimestamp - timeOffset

           if (oldTimstampAdjusted / flushBoundary != newTimestampAdjusted / flushBoundary) {
             ...

           As written the code the same thing but with fewer operations. It's also a bit
           shorter, but you also had to read this comment...
         */
        if (oldTimestamp / flushBoundaryMillis.get != newTimestamp / flushBoundaryMillis.get) {
          // Flush out the group before ingesting records for a new hour (by group offset).
          tasks += createFlushTask(prepareFlushGroup(group))
        }
        oldTimestamp -= flushOffsetMillis
        newTimestamp -= flushOffsetMillis
      }
    }

    val currentTime = System.currentTimeMillis()
    shardStats.ingestionPipelineLatency.record(currentTime - container.timestamp)
    // Only update stuff if no exception was thrown.

    if (ingestionTime != lastIngestionTime) {
      lastIngestionTime = ingestionTime
      shardStats.ingestionClockDelay.update(currentTime - ingestionTime)
    }

    tasks
  }

  private def createFlushTask(flushGroup: FlushGroup): Task[Response] = {
    assertThreadName(IngestSchedName)
    // clone the bitmap so that reads on the flush thread do not conflict with writes on ingestion thread
    val partitionIt = InMemPartitionIterator(partitionGroups(flushGroup.groupNum).clone().intIterator)
    doFlushSteps(flushGroup, partitionIt)
  }

  private def updateGauges(): Unit = {
    assertThreadName(IngestSchedName)
    shardStats.bufferPoolSize.update(bufferPools.valuesArray.map(_.poolSize).sum)
    shardStats.indexEntries.update(partKeyIndex.indexNumEntries)
    shardStats.indexBytes.update(partKeyIndex.indexRamBytes)
    shardStats.numPartitions.update(numActivePartitions)
    val numIngesting = activelyIngesting.synchronized { activelyIngesting.size }
    shardStats.numActivelyIngestingParts.update(numIngesting)

    // Also publish MemFactory stats. Instance is expected to be shared, but no harm in
    // publishing a little more often than necessary.
    bufferMemoryManager.updateStats()
  }

  private def toPartKeyRecord(p: TimeSeriesPartition): PartKeyRecord = {
    assertThreadName(IOSchedName)
    var startTime = partKeyIndex.startTimeFromPartId(p.partID)
    if (startTime == -1) startTime = p.earliestTime // can remotely happen since lucene reads are eventually consistent
    if (startTime == Long.MaxValue) startTime = 0 // if for any reason we cant find the startTime, use 0
    val endTime = if (p.ingesting) {
      Long.MaxValue
    } else {
      val et = p.timestampOfLatestSample  // -1 can be returned if no sample after reboot
      if (et == -1) System.currentTimeMillis() else et
    }
    PartKeyRecord(p.partKeyBytes, startTime, endTime, shardNum)
  }

  // scalastyle:off method.length
  private def doFlushSteps(flushGroup: FlushGroup,
                           partitionIt: Iterator[TimeSeriesPartition]): Task[Response] = {
    assertThreadName(IngestSchedName)
    val flushStart = System.currentTimeMillis()

    // Only allocate the blockHolder when we actually have chunks/partitions to flush
    val blockHolder = blockFactoryPool.checkoutForFlush(flushGroup.groupNum)

    val chunkSetIter = partitionIt.flatMap { p =>
      // TODO re-enable following assertion. Am noticing that monix uses TrampolineExecutionContext
      // causing the iterator to be consumed synchronously in some cases. It doesnt
      // seem to be consistent environment to environment.
      // assertThreadName(IOSchedName)

      /* Step 2: Make chunks to be flushed for each partition */
      val chunks = p.makeFlushChunks(blockHolder)

      /* VERY IMPORTANT: This block is lazy and is executed when chunkSetIter is consumed
         in writeChunksFuture below */

      /* Step 4: Update endTime of all partKeys that stopped ingesting in this flush period. */
      updateIndexWithEndTime(p, chunks, flushGroup.dirtyPartsToFlush)
      chunks
    }

    // Note that all cassandra writes below  will have included retries. Failures after retries will imply data loss
    // in order to keep the ingestion moving. It is important that we don't fall back far behind.

    /* Step 1: Kick off partition iteration to persist chunks to column store */
    val writeChunksFuture = writeChunks(flushGroup, chunkSetIter, partitionIt, blockHolder)

    /* Step 5.2: We flush dirty part keys in the one designated group for each shard.
     * We recover future since we want to proceed to write dirty part keys even if chunk flush failed.
     * This is done after writeChunksFuture because chunkSetIter is lazy. More partKeys could
     * be added during iteration due to endTime detection
     */
    val writeDirtyPartKeysFuture = writeChunksFuture.recover {case _ => Success}
      .flatMap( _=> writeDirtyPartKeys(flushGroup))

    /* Step 6: Checkpoint after dirty part keys and chunks are flushed */
    val result = Future.sequence(Seq(writeChunksFuture, writeDirtyPartKeysFuture)).map {
      _.find(_.isInstanceOf[ErrorResponse]).getOrElse(Success)
    }.flatMap {
      case Success           => commitCheckpoint(ref, shardNum, flushGroup)
      case er: ErrorResponse => Future.successful(er)
    }.recover { case e =>
      logger.error(s"Internal Error when persisting chunks in dataset=$ref shard=$shardNum - should " +
        s"have not reached this state", e)
      DataDropped
    }
    result.onComplete { resp =>
      assertThreadName(IngestSchedName)
      try {
        // COMMENTARY ON BUG FIX DONE: Mark used blocks as reclaimable even on failure. Even if cassandra write fails
        // or other errors occur, we cannot leave blocks as not reclaimable and also release the factory back into pool.
        // Earlier, we were not calling this with the hope that next use of the blockMemFactory will mark them
        // as reclaimable. But the factory could be used for a different flush group. Not the same one. It can
        // succeed, and the wrong blocks can be marked as reclaimable.
        // Can try out tracking unreclaimed blockMemFactories without releasing, but it needs to be separate PR.
        blockHolder.markFullBlocksReclaimable()
        blockFactoryPool.release(blockHolder)
        flushDoneTasks(flushGroup, resp)
        shardStats.chunkFlushTaskLatency.record(System.currentTimeMillis() - flushStart)
      } catch { case e: Throwable =>
        logger.error(s"Error when wrapping up doFlushSteps in dataset=$ref shard=$shardNum", e)
      }
    }(ingestSched)
    // Note: The data structures accessed by flushDoneTasks can only be safely accessed by the
    //       ingestion thread, hence the onComplete steps are run from that thread.
    Task.fromFuture(result)
  }

  private def commitCheckpoint(ref: DatasetRef, shardNum: Int, flushGroup: FlushGroup): Future[Response] = {
    assertThreadName(IOSchedName)
    // negative checkpoints are refused by Kafka, and also offsets should be positive
    if (flushGroup.flushWatermark > 0) {
      val fut = metastore.writeCheckpoint(ref, shardNum, flushGroup.groupNum, flushGroup.flushWatermark).map { r =>
        shardStats.flushesSuccessful.increment()
        r
      }.recover { case e =>
        logger.error(s"Critical! Checkpoint persistence skipped in dataset=$ref shard=$shardNum", e)
        shardStats.flushesFailedOther.increment()
        // skip the checkpoint write
        // Sorry - need to skip to keep the ingestion moving
        DataDropped
      }
      // Update stats
      if (_offset >= 0) shardStats.offsetLatestInMem.update(_offset)
      groupWatermark(flushGroup.groupNum) = flushGroup.flushWatermark
      val maxWatermark = groupWatermark.max
      val minWatermark = groupWatermark.min
      if (maxWatermark >= 0) shardStats.offsetLatestFlushed.update(maxWatermark)
      if (minWatermark >= 0) shardStats.offsetEarliestFlushed.update(minWatermark)
      fut
    } else {
      Future.successful(NotApplied)
    }
  }

  protected def flushDoneTasks(flushGroup: FlushGroup, resTry: Try[Response]): Unit = {
    assertThreadName(IngestSchedName)
    resTry.foreach { resp =>
      logger.info(s"Flush of dataset=$ref shard=$shardNum group=${flushGroup.groupNum} " +
        s"flushWatermark=${flushGroup.flushWatermark} response=$resp offset=${_offset}")
    }
    updateGauges()
  }

  // scalastyle:off method.length
  private def writeDirtyPartKeys(flushGroup: FlushGroup): Future[Response] = {
    assertThreadName(IOSchedName)
    val partKeyRecords = InMemPartitionIterator2(flushGroup.dirtyPartsToFlush).map(toPartKeyRecord)
    val updateHour = System.currentTimeMillis() / 1000 / 60 / 60
    colStore.writePartKeys(ref, shardNum,
      Observable.fromIteratorUnsafe(partKeyRecords),
      storeConfig.diskTTLSeconds, updateHour).map { resp =>
      if (flushGroup.dirtyPartsToFlush.length > 0) {
        logger.info(s"Finished flush of partKeys numPartKeys=${flushGroup.dirtyPartsToFlush.length}" +
          s" resp=$resp for dataset=$ref shard=$shardNum")
        shardStats.numDirtyPartKeysFlushed.increment(flushGroup.dirtyPartsToFlush.length)
      }
      resp
    }.recover { case e =>
      logger.error(s"Internal Error when persisting part keys in dataset=$ref shard=$shardNum - " +
        "should have not reached this state", e)
      DataDropped
    }
  }
  // scalastyle:on method.length

  private def writeChunks(flushGroup: FlushGroup,
                          chunkSetIt: Iterator[ChunkSet],
                          partitionIt: Iterator[TimeSeriesPartition],
                          blockHolder: BlockMemFactory): Future[Response] = {
    assertThreadName(IngestSchedName)

    val chunkSetStream = Observable.fromIteratorUnsafe(chunkSetIt)
    logger.debug(s"Created flush ChunkSets stream for group ${flushGroup.groupNum} in " +
      s"dataset=$ref shard=$shardNum")

    colStore.write(ref, chunkSetStream, storeConfig.diskTTLSeconds).recover { case e =>
      logger.error(s"Critical! Chunk persistence failed after retries and skipped in dataset=$ref " +
        s"shard=$shardNum", e)
      shardStats.flushesFailedChunkWrite.increment()

      // Encode and free up the remainder of the WriteBuffers that have not been flushed yet.  Otherwise they will
      // never be freed.
      partitionIt.foreach(_.encodeAndReleaseBuffers(blockHolder))
      // If the above futures fail with ErrorResponse because of DB failures, skip the chunk.
      // Sorry - need to drop the data to keep the ingestion moving
      DataDropped
    }
  }

  /////// END SHARD FLUSH METHODS ///////////////////

  /////// START TIME SERIES EVICTION / REMOVAL METHODS ///////////////////

  private def startHeadroomTask(sched: Scheduler) = {
    sched.scheduleWithFixedDelay(1, 1, TimeUnit.MINUTES, new Runnable {
      def run() = {
        evictForHeadroom()
      }
    })
  }

  /**
   * Check and evict partitions to free up memory and heap space.  NOTE: This must be called in the ingestion
   * stream so that there won't be concurrent other modifications.  Ideally this is called when trying to add partitions
   *
   * Expected to be called from evictForHeadroom method, only after obtaining evictionLock
   * to prevent wrong query results.
   *
   * @return true if able to evict enough or there was already space, false if not able to evict and not enough mem
   */
  private[memstore] def makeSpaceForNewPartitions(forceEvict: Boolean): Boolean = {
    assertThreadName(IngestSchedName)
    val numPartsToEvict = if (forceEvict) (targetMaxPartitions * ensureTspHeadroomPercent / 100).toInt
                          else evictionPolicy.numPartitionsToEvictForHeadroom(partSet.size, targetMaxPartitions,
                                                                              bufferMemoryManager)
    if (numPartsToEvict > 0) {
      evictPartitions(numPartsToEvict)
    } else {
      logger.error(s"Negative or Zero numPartsToEvict when eviction is needed! Is the system overloaded?")
      false
    }
  }

  /**
   * When purge happens faster than eviction and when eviction method is never called,
   * the evictablePartIds list keeps growing without control. We need to ensure cap its
   * size by removing it just enough items which in fact may already have been purged.
   */
  private[memstore] def ensureCapOnEvictablePartIds(): Unit = {
    assertThreadName(IngestSchedName)
    val numPartitions = partitions.size()
    val evictablePartIdsSize = evictablePartIds.size
    if (evictablePartIdsSize > numPartitions) {
      evictPartitions(evictablePartIdsSize - numPartitions)
    }
  }

  // scalastyle:off method.length
  private[memstore] def evictPartitions(numPartsToEvict: Int): Boolean = {
    assertThreadName(IngestSchedName)
    val partIdsToEvict = partitionsToEvict(numPartsToEvict)
    if (partIdsToEvict.isEmpty) {
      logger.warn(s"dataset=$ref shard=$shardNum No partitions to evict but we are still low on space. " +
        s"DATA WILL BE DROPPED")
      return false
    }
    // Finally, prune partitions and keyMap data structures
    logger.info(s"Evicting partitions from dataset=$ref shard=$shardNum ...")
    val intIt = partIdsToEvict.iterator()
    var numPartsEvicted = 0
    var numPartsAlreadyEvicted = 0
    var numPartsIngestingNotEvictable = 0
    val successfullyEvictedParts = new EWAHCompressedBitmap()
    while (intIt.hasNext) {
      val partitionObj = partitions.get(intIt.next)
      if (partitionObj != UnsafeUtils.ZeroPointer) {
        if (!partitionObj.ingesting) { // could have started re-ingesting after it got into evictablePartIds queue
          logger.debug(s"Evicting partId=${partitionObj.partID} ${partitionObj.stringPartition} " +
            s"from dataset=$ref shard=$shardNum")
          // add the evicted partKey to a bloom filter so that we are able to quickly
          // find out if a partId has been assigned to an ingesting partKey before a more expensive lookup.
          evictedPartKeys.synchronized {
            if (!evictedPartKeysDisposed) {
              evictedPartKeys.add(PartKey(partitionObj.partKeyBase, partitionObj.partKeyOffset))
            }
          }
          // The previously created PartKey is just meant for bloom filter and will be GCed
          removePartition(partitionObj)
          successfullyEvictedParts.set(partitionObj.partID)
          numPartsEvicted += 1
        } else {
          numPartsIngestingNotEvictable += 1
        }
      } else {
        numPartsAlreadyEvicted += 1
      }
    }
    // Pruning group bitmaps.
    for { group <- 0 until numGroups } {
      partitionGroups(group) = partitionGroups(group).andNot(successfullyEvictedParts)
    }
    val elemCount = evictedPartKeys.synchronized {
      if (!evictedPartKeysDisposed) evictedPartKeys.approximateElementCount() else 0
    }
    shardStats.evictedPkBloomFilterSize.update(elemCount)
    logger.info(s"Eviction task complete on dataset=$ref shard=$shardNum numPartsEvicted=$numPartsEvicted " +
      s"numPartsAlreadyEvicted=$numPartsAlreadyEvicted numPartsIngestingNotEvictable=$numPartsIngestingNotEvictable")
    shardStats.partitionsEvicted.increment(numPartsEvicted)
    true
  }
  // scalastyle:on method.length

  private def partitionsToEvict(numPartsToEvict: Int): debox.Buffer[Int] = {
    val partIdsToEvict = debox.Buffer.ofSize[Int](numPartsToEvict)
    evictableOdpPartIds.removeInto(numPartsToEvict, partIdsToEvict)
    if (partIdsToEvict.length < numPartsToEvict) {
      evictablePartIds.removeInto(numPartsToEvict - partIdsToEvict.length, partIdsToEvict)
    }
    shardStats.evictablePartKeysSize.update(evictableOdpPartIds.size + evictablePartIds.size)
    partIdsToEvict
  }

  /**
   * Calculate lock timeout based on headroom space available.
   * Lower the space available, longer the timeout.
   * If low on free space (under 2%), we make the linear timeout increase steeper.
   */
  private def getHeadroomLockTimeout(currentFreePercent: Double, ensurePercent: Double): Int = {
    if (currentFreePercent > 2) { // 2% threshold is hardcoded for now; configure later if really needed
      // Ramp up the timeout as the current headroom shrinks. Max timeout per attempt is a little
      // over 2 seconds, and the total timeout can be double that, for a total of 4 seconds.
      ((1.0 - (currentFreePercent / ensurePercent)) * EvictionLock.maxTimeoutMillis).toInt
    } else {
      // Ramp up the timeout aggressively as the current headroom shrinks. Max timeout per attempt is a little
      // over 65 seconds, and the total timeout can be double that, for a total of 65*2 seconds.
      ((1.0 - (currentFreePercent / ensurePercent)) * EvictionLock.direCircumstanceMaxTimeoutMillis).toInt
    }
  }

  /**
   * This task is run every 1 minute to make headroom in memory. It is also called
   * from createNewPartition method (inline during ingestion) if we run out of space between
   * headroom task runs.
   * This method acquires eviction lock and reclaim block and TSP memory.
   * If addPartitions is disabled, we force eviction even if we cannot acquire eviction lock.
   * @return true if eviction was attempted
   */
    // scalastyle:off method.length
  private[memstore] def evictForHeadroom(): Boolean = {

    // measure how much headroom we have
    val blockStoreCurrentFreePercent = blockStore.currentFreePercent
    val tspCountFreePercent = (targetMaxPartitions - partitions.size.toDouble) * 100 / targetMaxPartitions
    val nativeMemFreePercent = bufferMemoryManager.numFreeBytes.toDouble * 100 /
      bufferMemoryManager.upperBoundSizeInBytes

    // calculate lock timeouts based on free percents and target headroom to maintain. Lesser the headroom,
    // higher the timeout. Choose highest among the three.
    val blockTimeoutMs = getHeadroomLockTimeout(blockStoreCurrentFreePercent, ensureBlockHeadroomPercent)
    val tspTimeoutMs: Int = getHeadroomLockTimeout(tspCountFreePercent, ensureTspHeadroomPercent)
    val nativeMemTimeoutMs = getHeadroomLockTimeout(nativeMemFreePercent, ensureNativeMemHeadroomPercent)
    val highestTimeoutMs = Math.max(Math.max(blockTimeoutMs, tspTimeoutMs), nativeMemTimeoutMs)

    // whether to force evict even if lock cannot be acquired, if situation is dire
    // We force evict since we cannot slow down ingestion since alerting queries are at stake.
    val forceEvict = addPartitionsDisabled.get || blockStoreCurrentFreePercent < 1d ||
      tspCountFreePercent < 1d || nativeMemFreePercent < 1d

    // do only if one of blocks or TSPs need eviction or if addition of partitions disabled
    if (highestTimeoutMs > 0 || forceEvict) {
      val start = System.nanoTime()
      val timeoutMs = if (forceEvict) EvictionLock.direCircumstanceMaxTimeoutMillis else highestTimeoutMs
      logger.info(s"Preparing to evictForHeadroom on dataset=$ref shard=$shardNum since " +
        s"blockStoreCurrentFreePercent=$blockStoreCurrentFreePercent tspCountFreePercent=$tspCountFreePercent " +
        s"nativeMemFreePercent=$nativeMemFreePercent forceEvict=$forceEvict timeoutMs=$timeoutMs")
      val acquired = evictionLock.tryExclusiveReclaimLock(timeoutMs)
      // if forceEvict is true, then proceed even if we dont have a lock
      val jobDone = if (forceEvict || acquired) {
        if (!acquired) logger.error(s"Since addPartitionsDisabled is true, proceeding with reclaim " +
          s"even though eviction lock couldn't be acquired with final timeout of $timeoutMs ms. Trading " +
          s"off possibly wrong query results for old timestamps (due to old inactive partitions that would" +
          s" be evicted and skipped) in order to unblock ingestion and stop data loss. EvictionLock: $evictionLock")
        try {
          if (blockTimeoutMs > 0) {
            blockStore.ensureHeadroom(ensureBlockHeadroomPercent)
          }
          if (tspTimeoutMs > 0 || nativeMemTimeoutMs > 0) {
            if (makeSpaceForNewPartitions(forceEvict)) addPartitionsDisabled := false
          }
        } finally {
          if (acquired) evictionLock.releaseExclusive()
        }
        true
      } else {
        // could not do eviction since lock was not obtained
        shardStats.missedEviction.increment()
        false
      }
      val stall = System.nanoTime() - start
      shardStats.memstoreEvictionStall.increment(stall)
      jobDone
    } else {
      true
    }
  }
  // scalastyle:on method.length

  /**
   * Removes the given partition from our in-memory data structures.
   * Also frees partition key if necessary.
   * It is called either when evicting the partition, or permanently purging the partition.
   * Note this does not remove the partition key from index.
   */
  private def removePartition(partitionObj: TimeSeriesPartition): Unit = {
    assertThreadName(IngestSchedName)
    val stamp = partSetLock.writeLock()
    try {
      partSet.remove(partitionObj)
    } finally {
      partSetLock.unlockWrite(stamp)
    }
    if (partitions.remove(partitionObj.partID, partitionObj)) {
      partitionObj.shutdown()
    }
  }

  /**
   * Called during ingestion if we run out of memory while creating TimeSeriesPartition, or
   * if we went above the maxPartitionsLimit without being able to evict. Can appens if
   * within 1 minute (time between headroom tasks) too many new time series was added and it
   * went beyond limit of max partitions (or ran out of native memory).
   *
   * When partition addition is disabled, headroom task begins to run inline during ingestion
   * with force-eviction enabled.
   */
  private def disableAddPartitions(): Unit = {
    assertThreadName(IngestSchedName)
    if (addPartitionsDisabled.compareAndSet(false, true))
      logger.warn(s"dataset=$ref shard=$shardNum: Out of native memory, or max partitions reached. " +
        s"Not able to evict enough; adding partitions disabled")
    shardStats.dataDropped.increment()
  }

  /////// END TIME SERIES EVICTION / REMOVAL METHODS ///////////////////

  /////// START SHARD QUERY METHODS ///////////////////

  def scanTsCardinalities(shardKeyPrefix: Seq[String], depth: Int): Seq[CardinalityRecord] = {
    if (storeConfig.meteringEnabled) {
      cardTracker.scan(shardKeyPrefix, depth)
    } else {
      throw new IllegalArgumentException("Metering is not enabled")
    }
  }

  def indexNames(limit: Int): Seq[String] = partKeyIndex.indexNames(limit)

  def labelValues(labelName: String, topK: Int): Seq[TermInfo] = partKeyIndex.indexValues(labelName, topK)

  /**
   * This method is to apply column filters and fetch matching time series partitions.
   *
   * @param filters column filter
   * @param labelNames labels to return in the response
   * @param endTime end time
   * @param startTime start time
   * @param limit series limit
   * @return returns an iterator of map of label key value pairs of each matching time series
   */
  def labelValuesWithFilters(filters: Seq[ColumnFilter],
                             labelNames: Seq[String],
                             endTime: Long,
                             startTime: Long,
                             querySession: QuerySession,
                             limit: Int): Iterator[Map[ZeroCopyUTF8String, ZeroCopyUTF8String]] = {
    // TODO methods using faceting could be used here, but punted until performance test is completed
    val metricShardKeys = schemas.part.options.shardKeyColumns
    val metricGroupBy = deploymentPartitionName +: clusterType +: shardKeyValuesFromFilter(metricShardKeys, filters)
    LabelValueResultIterator(partKeyIndex.partIdsFromFilters(filters, startTime, endTime),
      labelNames, querySession, metricGroupBy, limit)
  }

  /**
   * This method is to apply column filters and fetch values for a label.
   *
   * @param filters column filter
   * @param label label values to return in the response
   * @param endTime end time
   * @param startTime start time
   * @param limit series limit
   * @return returns an iterator of values of for a given label
   */
  def singleLabelValuesWithFilters(filters: Seq[ColumnFilter],
                                   label: String,
                                   endTime: Long,
                                   startTime: Long,
                                   querySession: QuerySession,
                                   limit: Int): Iterator[ZeroCopyUTF8String] = {
    val metricShardKeys = schemas.part.options.shardKeyColumns
    val metricGroupBy = deploymentPartitionName +: clusterType +: shardKeyValuesFromFilter(metricShardKeys, filters)
    val startNs = Utils.currentThreadCpuTimeNanos
    val res = if (indexFacetingEnabledAllLabels ||
      (indexFacetingEnabledShardKeyLabels && schemas.part.options.shardKeyColumns.contains(label))) {
      partKeyIndex.labelValuesEfficient(filters, startTime, endTime, label, limit).iterator.map(_.utf8)
    } else {
      SingleLabelValuesResultIterator(partKeyIndex.partIdsFromFilters(filters, startTime, endTime),
        label, querySession, metricGroupBy, limit)
    }
    querySession.queryStats.getCpuNanosCounter(metricGroupBy).addAndGet(startNs - Utils.currentThreadCpuTimeNanos)
    res
  }

  /**
   * This method is to apply column filters and fetch matching time series partitions.
   *
   * @param filter column filter
   * @param endTime end time
   * @param startTime start time
   * @return returns an iterator of map of label key value pairs of each matching time series
   */
  def labelNames(filter: Seq[ColumnFilter],
                 endTime: Long,
                 startTime: Long): Seq[String] =
    partKeyIndex.labelNamesEfficient(filter, startTime, endTime)

  /**
   * Iterator for traversal of partIds, value for the given label will be extracted from the ParitionKey.
   * this implementation maps partIds to label/values eagerly, this is done inorder to dedup the results.
   */
  private def labelNamesFromPartKeys(partId: Int): Seq[String] = {
    val results = new mutable.HashSet[String]
    if (PartKeyLuceneIndex.NOT_FOUND == partId) Seq.empty
    else {
      val partKeyWithTimes = partKeyFromPartId(partId)
      results ++= schemas.part.binSchema.colNames(partKeyWithTimes.base, partKeyWithTimes.offset)
      results.toSeq
    }
  }

  /**
   * This method is to apply column filters and fetch matching time series partition keys.
   */
  def partKeysWithFilters(filter: Seq[ColumnFilter],
                          fetchFirstLastSampleTimes: Boolean,
                          endTime: Long,
                          startTime: Long,
                          limit: Int): Iterator[Map[ZeroCopyUTF8String, ZeroCopyUTF8String]] = {
    if (fetchFirstLastSampleTimes) {
      partKeyIndex.partKeyRecordsFromFilters(filter, startTime, endTime).iterator.map { pk =>
        val partKeyMap = convertPartKeyWithTimesToMap(
          PartKeyWithTimes(pk.partKey, UnsafeUtils.arayOffset, pk.startTime, pk.endTime))
        partKeyMap ++ Map(
          ("_firstSampleTime_".utf8, pk.startTime.toString.utf8),
          ("_lastSampleTime_".utf8, pk.endTime.toString.utf8))
      } take(limit)
    } else {
      val partIds = partKeyIndex.partIdsFromFilters(filter, startTime, endTime)
      val inMem = InMemPartitionIterator2(partIds)
      val inMemPartKeys = inMem.map { p =>
        convertPartKeyWithTimesToMap(PartKeyWithTimes(p.partKeyBase, p.partKeyOffset, -1, -1))}
      val skippedPartKeys = inMem.skippedPartIDs.iterator().map(partId => {
        convertPartKeyWithTimesToMap(partKeyFromPartId(partId))})
      (inMemPartKeys ++ skippedPartKeys).take(limit)
    }
  }

  private def convertPartKeyWithTimesToMap(partKey: PartKeyWithTimes): Map[ZeroCopyUTF8String, ZeroCopyUTF8String] = {
    schemas.part.binSchema.toStringPairs(partKey.base, partKey.offset).map(pair => {
      pair._1.utf8 -> pair._2.utf8
    }).toMap ++
      Map("_type_".utf8 -> Schemas.global.schemaName(RecordSchema.schemaID(partKey.base, partKey.offset)).utf8)
  }

  /**
   * retrieve partKey for a given PartId
   */
  private def partKeyFromPartId(partId: Int): PartKeyWithTimes = {
    val nextPart = partitions.get(partId)
    if (nextPart != UnsafeUtils.ZeroPointer)
      PartKeyWithTimes(nextPart.partKeyBase, nextPart.partKeyOffset, -1, -1)
    else { //retrieving PartKey from lucene index
      shardStats.indexPartkeyLookups.increment()
      val partKeyByteBuf = partKeyIndex.partKeyFromPartId(partId)
      if (partKeyByteBuf.isDefined) PartKeyWithTimes(partKeyByteBuf.get.bytes, UnsafeUtils.arayOffset, -1, -1)
      else throw new IllegalStateException("This is not an expected behavior." +
        " PartId should always have a corresponding PartKey!")
    }
  }

  def numRowsIngested: Long = ingested

  def numActivePartitions: Int = partSet.size

  def latestOffset: Long = _offset

  private[core] def getPartition(partKey: Array[Byte]): Option[TimeSeriesPartition] = {
    var part: Option[FiloPartition] = None
    // Access the partition set optimistically. If nothing acquired the write lock, then
    // nothing changed in the set, and the partition object is the correct one.
    var stamp = partSetLock.tryOptimisticRead()
    if (stamp != 0) {
      part = partSet.getWithPartKeyBR(partKey, UnsafeUtils.arayOffset, schemas.part)
    }
    if (!partSetLock.validate(stamp)) {
      // Because the stamp changed, the write lock was acquired and the set likely changed.
      // Try again with a full read lock, which will block if necessary so as to not run
      // concurrently with any thread making changes to the set. This guarantees that
      // the correct partition is returned.
      stamp = partSetLock.readLock()
      try {
        part = partSet.getWithPartKeyBR(partKey, UnsafeUtils.arayOffset, schemas.part)
      } finally {
        partSetLock.unlockRead(stamp)
      }
    }
    part.map(_.asInstanceOf[TimeSeriesPartition])
  }

  protected def schemaIDFromPartID(partID: Int): Int = {
    partitions.get(partID) match {
      case TimeSeriesShard.OutOfMemPartition =>
        partKeyIndex.partKeyFromPartId(partID).map { pkBytesRef =>
          val unsafeKeyOffset = PartKeyLuceneIndex.bytesRefToUnsafeOffset(pkBytesRef.offset)
          RecordSchema.schemaID(pkBytesRef.bytes, unsafeKeyOffset)
        }.getOrElse(-1)
      case p: TimeSeriesPartition => p.schema.schemaHash
    }
  }

  def analyzeAndLogCorruptPtr(cve: CorruptVectorException): Unit =
    logger.error(cve.getMessage + "\n" + BlockDetective.stringReport(cve.ptr, blockStore, blockFactoryPool))

  private def shardKeyValuesFromFilter(shardKeyColumns: Seq[String], filters: Seq[ColumnFilter]): Seq[String] = {
    shardKeyColumns.map { col =>
      filters.collectFirst {
        case ColumnFilter(c, Filter.Equals(filtVal: String)) if c == col => filtVal
      }.getOrElse("multiple")
    }.toList
  }

  /**
   * Looks up partitions and schema info from ScanMethods, usually by doing a Lucene search.
   * Also returns detailed information about what is in memory and not, and does schema discovery.
   */
  // scalastyle:off method.length
  def lookupPartitions(partMethod: PartitionScanMethod,
                       chunkMethod: ChunkScanMethod,
                       querySession: QuerySession): PartLookupResult = {
    // At the end, MultiSchemaPartitionsExec.execute releases the lock when the task is complete
    partMethod match {
      case SinglePartitionScan(partition, _) =>
        val partIds = debox.Buffer.empty[Int]
        getPartition(partition).foreach(p => partIds += p.partID)
        PartLookupResult(shardNum, chunkMethod, partIds, Some(RecordSchema.schemaID(partition)),
          dataBytesScannedCtr = querySession.queryStats.getDataBytesScannedCounter())
      case MultiPartitionScan(partKeys, _)   =>
        val partIds = debox.Buffer.empty[Int]
        partKeys.flatMap(getPartition).foreach(p => partIds += p.partID)
        PartLookupResult(shardNum, chunkMethod, partIds, partKeys.headOption.map(RecordSchema.schemaID),
          dataBytesScannedCtr = querySession.queryStats.getDataBytesScannedCounter())
      case FilteredPartitionScan(_, filters) =>
        val metricShardKeys = schemas.part.options.shardKeyColumns
        val metricGroupBy = deploymentPartitionName +: clusterType +: shardKeyValuesFromFilter(metricShardKeys, filters)
        val chunksReadCounter = querySession.queryStats.getDataBytesScannedCounter(metricGroupBy)
        // No matter if there are filters or not, need to run things through Lucene so we can discover potential
        // TSPartitions to read back from disk
        val startNs = Utils.currentThreadCpuTimeNanos
        val matches = partKeyIndex.partIdsFromFilters(filters, chunkMethod.startTime, chunkMethod.endTime)
        shardStats.queryTimeRangeMins.record((chunkMethod.endTime - chunkMethod.startTime) / 60000 )
        querySession.queryStats.getTimeSeriesScannedCounter(metricGroupBy).addAndGet(matches.length)
        querySession.queryStats.getCpuNanosCounter(metricGroupBy).addAndGet(Utils.currentThreadCpuTimeNanos - startNs)
        Kamon.currentSpan().tag(s"num-partitions-from-index-$shardNum", matches.length)

        // first find out which partitions are being queried for data not in memory
        val firstPartId = if (matches.isEmpty) None else Some(matches(0))
        val _schema = firstPartId.map(schemaIDFromPartID)
        _schema.foreach { s =>
          shardStats.queriesBySchema.withTag("schema", schemas(s).name).increment()
        }
        val it1 = InMemPartitionIterator2(matches)
        val partIdsToPage = it1.filter(_.earliestTime > chunkMethod.startTime).map(_.partID)
        val partIdsNotInMem = it1.skippedPartIDs
        Kamon.currentSpan().tag(s"num-partitions-not-in-memory-$shardNum", partIdsNotInMem.length)
        val startTimes = if (partIdsToPage.nonEmpty) {
          val st = partKeyIndex.startTimeFromPartIds(partIdsToPage)
          logger.debug(s"Some partitions have earliestTime > queryStartTime(${chunkMethod.startTime}); " +
            s"startTime lookup for query in dataset=$ref shard=$shardNum " +
            s"resulted in startTimes=$st")
          st
        }
        else {
          logger.debug(s"StartTime lookup was not needed. All partition's data for query in dataset=$ref " +
            s"shard=$shardNum are in memory")
          debox.Map.empty[Int, Long]
        }
        // now provide an iterator that additionally supplies the startTimes for
        // those partitions that may need to be paged
        PartLookupResult(shardNum, chunkMethod, matches, _schema, startTimes, partIdsNotInMem,
          Nil, chunksReadCounter)
    }
  }
  // scalastyle:on method.length

  def scanPartitions(iterResult: PartLookupResult,
                     colIds: Seq[Types.ColumnId],
                     querySession: QuerySession): Observable[ReadablePartition] = {

    val partIter = new InMemPartitionIterator2(iterResult.partsInMemory)
    Observable.fromIteratorUnsafe(partIter.map { p =>
      shardStats.partitionsQueried.increment()
      p
    })
  }

  /////// END SHARD QUERY METHODS ///////////////////

  /////// START SHARD SHUTDOWN METHODS ///////////////////

  /**
    * Please use this for testing only - reclaims ALL used offheap blocks.  Maybe you are trying to test
    * on demand paging.
    */
  private[filodb] def reclaimAllBlocksTestOnly() = blockStore.reclaimAll()

  /**
    * Reset all state in this shard.  Memory is not released as once released, then this class
    * cannot be used anymore (except partition key/chunkmap state is removed.)
    */
  def reset(): Unit = {
    logger.info(s"Clearing all MemStore state for dataset=$ref shard=$shardNum")
    ingestSched.executeTrampolined { () =>
      partitions.values.asScala.foreach(removePartition)
    }
    partKeyIndex.reset()
    // TODO unable to reset/clear bloom filter
    ingested = 0L
    for { group <- 0 until numGroups } {
      partitionGroups(group) = new EWAHCompressedBitmap()
      groupWatermark(group) = Long.MinValue
    }
  }

  def shutdown(): Unit = {
    try {
      logger.info(s"Shutting down dataset=$ref shard=$shardNum")
      if (storeConfig.meteringEnabled) {
        cardTracker.close()
      }
      evictedPartKeys.synchronized {
        if (!evictedPartKeysDisposed) {
          evictedPartKeysDisposed = true
          evictedPartKeys.dispose()
        }
      }
      reset()   // Not really needed, but clear everything just to be consistent
      partKeyIndex.closeIndex()
        /* Don't explicitly free the memory just yet. These classes instead rely on a finalize
         method to ensure that no threads are accessing the memory before it's freed.
      blockStore.releaseBlocks()
      */
      headroomTask.cancel()
      ingestSched.shutdown()
    } catch { case e: Exception =>
      logger.error("Exception when shutting down shard", e)
    }
  }

  /////// END SHARD SHUTDOWN METHODS ///////////////////
}<|MERGE_RESOLUTION|>--- conflicted
+++ resolved
@@ -934,20 +934,8 @@
         markPartAsNotIngesting(p, odp = false)
         if (storeConfig.meteringEnabled) {
           val shardKey = p.schema.partKeySchema.colValues(p.partKeyBase, p.partKeyOffset,
-<<<<<<< HEAD
-            p.schema.options.shardKeyColumns)
-          val newCard = cardTracker.modifyCount(shardKey, 0, -1)
-          // TODO remove temporary debugging since we are seeing some negative counts
-          if (newCard.exists(_.value.activeTsCount < 0) && p.partID % 100 < 5)
-
-            // log for 5% of the cases to reduce log volume
-            logger.error(s"For some reason, activeTs count negative when updating card for " +
-              s"partKey: ${p.stringPartition} newCard: $newCard oldActivelyIngestingSize=$oldActivelyIngestingSize " +
-              s"newActivelyIngestingSize=${activelyIngesting.size}")
-=======
                                                           p.schema.options.shardKeyColumns)
           cardTracker.modifyCount(shardKey, 0, -1)
->>>>>>> b5a2e408
         }
       }
     }
