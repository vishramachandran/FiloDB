--- conflicted
+++ resolved
@@ -918,11 +918,8 @@
             p.schema.options.shardKeyColumns)
           val newCard = cardTracker.modifyCount(shardKey, 0, -1)
           // TODO remove temporary debugging since we are seeing some negative counts
-<<<<<<< HEAD
-          if (newCard.exists(_.activeTsCount < 0) && p.partID % 100 < 5)
-=======
           if (newCard.exists(_.value.activeTsCount < 0) && p.partID % 100 < 5)
->>>>>>> c63a16eb
+
             // log for 5% of the cases to reduce log volume
             logger.error(s"For some reason, activeTs count negative when updating card for " +
               s"partKey: ${p.stringPartition} newCard: $newCard oldActivelyIngestingSize=$oldActivelyIngestingSize " +
@@ -1008,11 +1005,7 @@
         // newly created partition is re-ingesting now, so update endTime
         updatePartEndTimeInIndex(newPart, Long.MaxValue)
         if (storeConfig.meteringEnabled) {
-<<<<<<< HEAD
-          cardTracker.modifyCount(shardKey, 0, 1)
-=======
           modifyCardinalityCountNoThrow(shardKey, 0, 1)
->>>>>>> c63a16eb
           // TODO remove temporary debugging since we were seeing some negative counts when this increment was absent
           if (partId % 100 < 5) { // log for 5% of the cases
             logger.info(s"Increment activeDelta for ${newPart.stringPartition}")
