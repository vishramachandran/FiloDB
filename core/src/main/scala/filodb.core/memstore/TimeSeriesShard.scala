package filodb.core.memstore

import java.util.concurrent.TimeUnit
import java.util.concurrent.atomic.AtomicLong
import java.util.concurrent.locks.StampedLock

import scala.collection.mutable
import scala.collection.mutable.ArrayBuffer
import scala.concurrent.{ExecutionContext, Future}
import scala.concurrent.duration._
import scala.util.{Random, Try}

import bloomfilter.CanGenerateHashFrom
import bloomfilter.mutable.BloomFilter
import com.googlecode.javaewah.{EWAHCompressedBitmap, IntIterator}
import com.typesafe.config.Config
import com.typesafe.scalalogging.StrictLogging
import debox.{Buffer, Map => DMap}
import kamon.Kamon
import kamon.metric.MeasurementUnit
import kamon.tag.TagSet
import monix.eval.Task
import monix.execution.{CancelableFuture, Scheduler, UncaughtExceptionReporter}
import monix.execution.atomic.AtomicBoolean
import monix.reactive.Observable
import org.jctools.maps.NonBlockingHashMapLong
import spire.syntax.cfor._

import filodb.core.{ErrorResponse, Success, _}
import filodb.core.binaryrecord2._
import filodb.core.memstore.ratelimit.{CardinalityRecord, CardinalityTracker, QuotaSource, RocksDbCardinalityStore}
import filodb.core.memstore.synchronization.{CassandraPartKeyUpdatesPublisher, PartKeyUpdatesPublisher}
import filodb.core.metadata.{Schema, Schemas}
import filodb.core.query.{ColumnFilter, Filter, QuerySession}
import filodb.core.store._
import filodb.memory._
import filodb.memory.data.Shutdown
import filodb.memory.format.{UnsafeUtils, ZeroCopyUTF8String}
import filodb.memory.format.BinaryVector.BinaryVectorPtr
import filodb.memory.format.ZeroCopyUTF8String._

class TimeSeriesShardStats(dataset: DatasetRef, shardNum: Int) {
  val tags = Map("shard" -> shardNum.toString, "dataset" -> dataset.toString)

  val shardTotalRecoveryTime = Kamon.gauge("memstore-total-shard-recovery-time",
    MeasurementUnit.time.milliseconds).withTags(TagSet.from(tags))
  val rowsIngested = Kamon.counter("memstore-rows-ingested").withTags(TagSet.from(tags))
  val partitionsCreated = Kamon.counter("memstore-partitions-created").withTags(TagSet.from(tags))
  val dataDropped = Kamon.counter("memstore-data-dropped").withTags(TagSet.from(tags))
  val unknownSchemaDropped = Kamon.counter("memstore-unknown-schema-dropped").withTags(TagSet.from(tags))
  val oldContainers = Kamon.counter("memstore-incompatible-containers").withTags(TagSet.from(tags))
  val offsetsNotRecovered = Kamon.counter("memstore-offsets-not-recovered").withTags(TagSet.from(tags))
  val outOfOrderDropped = Kamon.counter("memstore-out-of-order-samples").withTags(TagSet.from(tags))
  val rowsSkipped  = Kamon.counter("recovery-row-skipped").withTags(TagSet.from(tags))
  val rowsPerContainer = Kamon.histogram("num-samples-per-container").withoutTags()
  val numSamplesEncoded = Kamon.counter("memstore-samples-encoded").withTags(TagSet.from(tags))
  val encodedBytes  = Kamon.counter("memstore-encoded-bytes-allocated", MeasurementUnit.information.bytes)
    .withTags(TagSet.from(tags))
  val encodedHistBytes = Kamon.counter("memstore-hist-encoded-bytes", MeasurementUnit.information.bytes)
    .withTags(TagSet.from(tags))
  val flushesSuccessful = Kamon.counter("memstore-flushes-success").withTags(TagSet.from(tags))
  val flushesFailedChunkWrite = Kamon.counter("memstore-flushes-failed-chunk").withTags(TagSet.from(tags))
  val flushesFailedOther = Kamon.counter("memstore-flushes-failed-other").withTags(TagSet.from(tags))

  val numDirtyPartKeysFlushed = Kamon.counter("memstore-index-num-dirty-keys-flushed").withTags(TagSet.from(tags))
  val indexRecoveryNumRecordsProcessed = Kamon.counter("memstore-index-recovery-partkeys-processed").
    withTags(TagSet.from(tags))
  val indexPartkeyLookups = Kamon.counter("memstore-index-partkey-lookups").withTags(TagSet.from(tags))
  val partkeyLabelScans = Kamon.counter("memstore-labels-partkeys-scanned").withTags(TagSet.from(tags))
  val downsampleRecordsCreated = Kamon.counter("memstore-downsample-records-created").withTags(TagSet.from(tags))

  // Tracking the index adds and updates during active kafka ingestion.
  val partKeyIndexAdded = Kamon.counter("partkey-index-added").withTags(TagSet.from(tags))
  val partKeyIndexUpdated = Kamon.counter("partkey-index-updated").withTags(TagSet.from(tags))

  /**
    * These gauges are intended to be combined with one of the latest offset of Kafka partitions so we can produce
    * stats on message lag:
    *   kafka_ingestion_lag = kafka_latest_offset - offsetLatestInMem
    *   memstore_ingested_to_persisted_lag = offsetLatestInMem - offsetLatestFlushed
    *   etc.
    *
    * NOTE: only positive offsets will be recorded.  Kafka does not give negative offsets, but Kamon cannot record
    * negative numbers either.
    * The "latest" vs "earliest" flushed reflects that there are really n offsets, one per flush group.
    */
  val offsetLatestInMem = Kamon.gauge("shard-offset-latest-inmemory").withTags(TagSet.from(tags))
  val offsetLatestFlushed = Kamon.gauge("shard-offset-flushed-latest").withTags(TagSet.from(tags))
  val offsetEarliestFlushed = Kamon.gauge("shard-offset-flushed-earliest").withTags(TagSet.from(tags))
  val numPartitions = Kamon.gauge("num-partitions").withTags(TagSet.from(tags))
  val numActivelyIngestingParts = Kamon.gauge("num-ingesting-partitions").withTags(TagSet.from(tags))

  val numChunksPagedIn = Kamon.counter("chunks-paged-in").withTags(TagSet.from(tags))
  val partitionsPagedFromColStore = Kamon.counter("memstore-partitions-paged-in").withTags(TagSet.from(tags))
  val partitionsQueried = Kamon.counter("memstore-partitions-queried").withTags(TagSet.from(tags))
  val purgedPartitions = Kamon.counter("memstore-partitions-purged").withTags(TagSet.from(tags))
  val purgedPartitionsFromIndex = Kamon.counter("memstore-partitions-purged-index").withTags(TagSet.from(tags))
  val purgePartitionTimeMs = Kamon.counter("memstore-partitions-purge-time-ms", MeasurementUnit.time.milliseconds)
                                              .withTags(TagSet.from(tags))
  val partitionsRestored = Kamon.counter("memstore-partitions-paged-restored").withTags(TagSet.from(tags))
  val chunkIdsEvicted = Kamon.counter("memstore-chunkids-evicted").withTags(TagSet.from(tags))
  val partitionsEvicted = Kamon.counter("memstore-partitions-evicted").withTags(TagSet.from(tags))
  val queryTimeRangeMins = Kamon.histogram("query-time-range-minutes").withTags(TagSet.from(tags))
  val queriesBySchema = Kamon.counter("leaf-queries-by-schema").withTags(TagSet.from(tags))
  val memoryStats = new MemoryStats(tags)

  val bufferPoolSize = Kamon.gauge("memstore-writebuffer-pool-size").withTags(TagSet.from(tags))
  val indexEntries = Kamon.gauge("memstore-index-entries").withTags(TagSet.from(tags))
  val indexBytes   = Kamon.gauge("memstore-index-ram-bytes").withTags(TagSet.from(tags))

  val evictedPartKeyBloomFilterQueries = Kamon.counter("evicted-pk-bloom-filter-queries").withTags(TagSet.from(tags))
  val evictedPartKeyBloomFilterFalsePositives = Kamon.counter("evicted-pk-bloom-filter-fp").withTags(TagSet.from(tags))
  val evictedPkBloomFilterSize = Kamon.gauge("evicted-pk-bloom-filter-approx-size").withTags(TagSet.from(tags))
  val evictedPartIdLookupMultiMatch = Kamon.counter("evicted-partId-lookup-multi-match").withTags(TagSet.from(tags))

  /**
    * Difference between the local clock and the received ingestion timestamps, in milliseconds.
    * If this gauge is negative, then the received timestamps are ahead, and it will stay this
    * way for a bit, due to the monotonic adjustment. When the gauge value is positive (which is
    * expected), then the delay reflects the delay between the generation of the samples and
    * receiving them, assuming that the clocks are in sync.
    */
  val ingestionClockDelay = Kamon.gauge("ingestion-clock-delay",
    MeasurementUnit.time.milliseconds).withTags(TagSet.from(tags))

  /**
   *  This measures the time from Message Queue to when the data is stored.
   */
  val ingestionPipelineLatency = Kamon.histogram("ingestion-pipeline-latency",
    MeasurementUnit.time.milliseconds).withTags(TagSet.from(tags))

  /**
   * Records the absolute value of otherwise-negative ingestion pipeline latencies.
   */
  val negativeIngestionPipelineLatency = Kamon.histogram("negative-ingestion-pipeline-latency",
    MeasurementUnit.time.milliseconds).withTags(TagSet.from(tags))

  val chunkFlushTaskLatency = Kamon.histogram("chunk-flush-task-latency-after-retries",
    MeasurementUnit.time.milliseconds).withTags(TagSet.from(tags))

  /**
   * How much time a thread was potentially stalled while attempting to ensure
   * free space. Unit is nanoseconds.
   */
  val memstoreEvictionStall = Kamon.counter("memstore-eviction-stall",
                           MeasurementUnit.time.nanoseconds).withTags(TagSet.from(tags))
  val evictablePartKeysSize = Kamon.gauge("memstore-num-evictable-partkeys").withTags(TagSet.from(tags))
  val missedEviction = Kamon.counter("memstore-missed-eviction").withTags(TagSet.from(tags))

}

object TimeSeriesShard {
  /**
    * Writes metadata for TSPartition where every vector is written
    */
  def writeMeta(addr: Long, partitionID: Int, info: ChunkSetInfo, vectors: Array[BinaryVectorPtr]): Unit = {
    UnsafeUtils.setInt(UnsafeUtils.ZeroPointer, addr, partitionID)
    ChunkSetInfo.copy(info, addr + 4)
    cforRange { 0 until vectors.size } { i =>
      ChunkSetInfo.setVectorPtr(addr + 4, i, vectors(i))
    }
  }

  /**
    * Copies serialized ChunkSetInfo bytes from persistent storage / on-demand paging.
    */
  def writeMeta(addr: Long, partitionID: Int, bytes: Array[Byte], vectors: ArrayBuffer[BinaryVectorPtr]): Unit = {
    UnsafeUtils.setInt(UnsafeUtils.ZeroPointer, addr, partitionID)
    ChunkSetInfo.copy(bytes, addr + 4)
    cforRange { 0 until vectors.size } { i =>
      ChunkSetInfo.setVectorPtr(addr + 4, i, vectors(i))
    }
  }

  /**
    * Copies serialized ChunkSetInfo bytes from persistent storage / on-demand paging.
    */
  def writeMetaWithoutPartId(addr: Long, bytes: Array[Byte], vectors: Array[BinaryVectorPtr]): Unit = {
    ChunkSetInfo.copy(bytes, addr)
    cforRange { 0 until vectors.size } { i =>
      ChunkSetInfo.setVectorPtr(addr, i, vectors(i))
    }
  }

  // Initial size of partitionSet and partition map structures.  Make large enough to avoid too many resizes.
  val InitialNumPartitions = 128 * 1024

  // Not a real partition, just a special marker for "out of memory"
  val OutOfMemPartition = UnsafeUtils.ZeroPointer.asInstanceOf[TimeSeriesPartition]

  val EmptyBitmap = new EWAHCompressedBitmap()

  /**
    * Calculates the flush group of an ingest record or partition key.  Be sure to use the right RecordSchema -
    * dataset.ingestionSchema or dataset.partKeySchema.l
    */
  def partKeyGroup(schema: RecordSchema, partKeyBase: Any, partKeyOffset: Long, numGroups: Int): Int = {
    Math.abs(schema.partitionHash(partKeyBase, partKeyOffset) % numGroups)
  }

  private[memstore] final val CREATE_NEW_PARTID = -1
}

private[core] final case class PartKey(base: Any, offset: Long)
private[core] final case class PartKeyWithTimes(base: Any, offset: Long, startTime: Long, endTime: Long)

trait PartitionIterator extends Iterator[TimeSeriesPartition] {
  def skippedPartIDs: Buffer[Int]
}

object PartitionIterator {
  def fromPartIt(baseIt: Iterator[TimeSeriesPartition]): PartitionIterator = new PartitionIterator {
    val skippedPartIDs = Buffer.empty[Int]
    final def hasNext: Boolean = baseIt.hasNext
    final def next: TimeSeriesPartition = baseIt.next
  }
}

/**
  * TSPartition lookup from filters result, usually step 1 of querying.
  *
  * @param partsInMemory iterates through the in-Memory partitions, some of which may not need ODP.
  *                          Caller needs to filter further
  * @param firstSchemaId if defined, the first Schema ID found. If not defined, probably there's no data.
  * @param partIdsMemTimeGap contains partIDs in memory but with potential time gaps in data. Their
  *                          startTimes from Lucene are mapped from the ID.
  * @param partIdsNotInMemory is a collection of partIds fully not in memory
  */
case class PartLookupResult(shard: Int,
                            chunkMethod: ChunkScanMethod,
                            partsInMemory: debox.Buffer[Int],
                            firstSchemaId: Option[Int] = None,
                            partIdsMemTimeGap: debox.Map[Int, Long] = debox.Map.empty,
                            partIdsNotInMemory: debox.Buffer[Int] = debox.Buffer.empty,
                            pkRecords: Seq[PartKeyLuceneIndexRecord] = Seq.empty,
                            dataBytesScannedCtr: AtomicLong)

final case class SchemaMismatch(expected: String, found: String, clazz: String) extends
  Exception(s"Multiple schemas found, please filter. Expected schema $expected, found schema $found in $clazz")

object SchemaMismatch {
  def apply(expected: Schema, found: Schema, clazz: String): SchemaMismatch =
    SchemaMismatch(expected.name, found.name, clazz)
}

case class TimeSeriesShardInfo(shardNum: Int,
                               stats: TimeSeriesShardStats,
                               bufferPools: debox.Map[Int, WriteBufferPool],
                               nativeMemoryManager: NativeMemoryManager)

// scalastyle:off number.of.methods
// scalastyle:off file.size.limit
/**
  * Contains all of the data for a SINGLE shard of a time series oriented dataset.
  *
  * Each partition has an integer ID which is used for bitmap indexing using PartitionKeyIndex.
  * Within a shard, the partitions are grouped into a fixed number of groups to facilitate persistence and recovery:
  * - groups spread out the persistence/flushing load across time
  * - having smaller batches of flushes shortens the window of recovery and enables skipping of records/less CPU
  *
  * Each incoming time series is hashed into a group.  Each group has its own watermark.  The watermark indicates,
  * for that group, up to what offset incoming records for that group has been persisted.  At recovery time, records
  * that fall below the watermark for that group will be skipped (since they can be recovered from disk).
  *
  * @param bufferMemoryManager Unencoded/unoptimized ingested data is stored in buffers that are allocated from this
  *                            memory pool. This pool is also used to store partition keys.
  * @param storeConfig the store portion of the sourceconfig, not the global FiloDB application config
  */
class TimeSeriesShard(val ref: DatasetRef,
                      val schemas: Schemas,
                      val storeConfig: StoreConfig,
                      numShards: Int,
                      quotaSource: QuotaSource,
                      val shardNum: Int,
                      val bufferMemoryManager: NativeMemoryManager,
                      colStore: ColumnStore,
                      metastore: MetaStore,
                      evictionPolicy: PartitionEvictionPolicy,
                      filodbConfig: Config)
                     (implicit val ioPool: ExecutionContext) extends StrictLogging {
  import collection.JavaConverters._

  import FiloSchedulers._
  import TimeSeriesShard._

  /////// START CONFIGURATION FIELDS ///////////////////

  private val clusterType = filodbConfig.getString("cluster-type")
  private val deploymentPartitionName = filodbConfig.getString("deployment-partition-name")
  private val targetMaxPartitions = filodbConfig.getInt("memstore.max-partitions-on-heap-per-shard")
  private val ensureTspHeadroomPercent = filodbConfig.getDouble("memstore.ensure-tsp-count-headroom-percent")
  private val ensureBlockHeadroomPercent = filodbConfig.getDouble("memstore.ensure-block-memory-headroom-percent")
  private val ensureNativeMemHeadroomPercent = filodbConfig.getDouble("memstore.ensure-native-memory-headroom-percent")
  private val indexFacetingEnabledShardKeyLabels =
                           filodbConfig.getBoolean("memstore.index-faceting-enabled-shard-key-labels")
  private val indexFacetingEnabledAllLabels = filodbConfig.getBoolean("memstore.index-faceting-enabled-for-all-labels")
  private val numParallelFlushes = filodbConfig.getInt("memstore.flush-task-parallelism")
  private val disableIndexCaching = filodbConfig.getBoolean("memstore.disable-index-caching")
  private val partKeyIndexType = filodbConfig.getString("memstore.part-key-index-type")
  private val typeFieldIndexingEnabled = filodbConfig.getBoolean("memstore.type-field-indexing-enabled")
  private val tantivyColumnCacheCount = filodbConfig.getLong("memstore.tantivy.column-cache-count")
  private val tantivyQueryCacheSize = filodbConfig.getMemorySize("memstore.tantivy.query-cache-max-bytes")
  private val tantivyQueryCacheEstimatedItemSize =
    filodbConfig.getMemorySize("memstore.tantivy.query-cache-estimated-item-size")
  private val tantivyDeletedDocMergeThreshold = filodbConfig.getDouble("memstore.tantivy.deleted-doc-merge-threshold")
  // Configuration to enable/disable real-time publishing of index updates for downstream consumers.
  private val partKeyUpdatesPublishingEnabled = filodbConfig.getBoolean("memstore.index-updates-publishing-enabled")

  /////// END CONFIGURATION FIELDS ///////////////////

  /////// START MEMBER STATE FIELDS ///////////////////

  val shardStats = new TimeSeriesShardStats(ref, shardNum)
  @volatile var isReadyForQuery = false

  private[memstore] val creationTime = System.currentTimeMillis()

  /**
    * Map of all partitions in the shard stored in memory, indexed by partition ID
    */
  private[memstore] val partitions = new NonBlockingHashMapLong[TimeSeriesPartition](InitialNumPartitions, false)

  /**
    * next partition ID number
    */
  private var nextPartitionID = 0

  // This should be handled by a logging-specific class if rate-limited logs become a common use-case.
  // NOTE: This is not thread-safe, but it's good enough for this application--
  //   see RateLimiter's javadoc for details.
  private val negativeIngestionTimeLogRateLimiter = new RateLimiter(Duration(30, TimeUnit.SECONDS))

  /**
    * This index helps identify which partitions have any given column-value.
    * Used to answer queries not involving the full partition key.
    * Maintained using a high-performance bitmap index.
    */
  private[memstore] final val partKeyIndex: PartKeyIndexRaw = partKeyIndexType match {
    case "lucene" => new PartKeyLuceneIndex(ref, schemas.part,
      indexFacetingEnabledAllLabels, indexFacetingEnabledShardKeyLabels, shardNum,
      storeConfig.diskTTLSeconds * 1000, disableIndexCaching = disableIndexCaching,
      addMetricTypeField = typeFieldIndexingEnabled)
    case "tantivy" => new PartKeyTantivyIndex(ref, schemas.part,
      shardNum, storeConfig.diskTTLSeconds * 1000, columnCacheCount = tantivyColumnCacheCount,
      queryCacheMaxSize = tantivyQueryCacheSize.toBytes,
      queryCacheEstimatedItemSize = tantivyQueryCacheEstimatedItemSize.toBytes,
      deletedDocMergeThreshold = tantivyDeletedDocMergeThreshold.toFloat,
      addMetricTypeField = typeFieldIndexingEnabled)
    case x => sys.error(s"Unsupported part key index type: '$x'")
  }

  private val cardTracker: CardinalityTracker = initCardTracker()

  /**
    * Keeps track of count of rows ingested into memstore, not necessarily flushed.
    * This is generally used to report status and metrics.
    */
  private final var ingested = 0L

  private val trackQueriesHoldingEvictionLock = filodbConfig.getBoolean("memstore.track-queries-holding-eviction-lock")
  /**
   * Lock that protects chunks and TSPs from being reclaimed from Memstore.
   * This is needed to prevent races between ODP queries and reclaims and ensure that
   * TSPs and chunks dont get evicted when queries are being served.
   */
  private[memstore] final val evictionLock = new EvictionLock(trackQueriesHoldingEvictionLock,
    s"shard=$shardNum dataset=$ref")

  /**
   * Queue of partIds that are eligible for eviction since they have stopped ingesting.
   * Caller needs to double check ingesting status since they may have started to re-ingest
   * since partId was added to this queue.
   *
   * It is a set since intermittent time series can cause duplicates in evictablePartIds.
   * Max size multiplied by 1.04 to minimize array resizes.
   */
  protected[memstore] final val evictablePartIds =
      new EvictablePartIdQueueSet(math.ceil(targetMaxPartitions * 1.04).toInt)
  protected[memstore] final val evictableOdpPartIds = new EvictablePartIdQueueSet(8192)

  /**
    * Keeps track of last offset ingested into memory (not necessarily flushed).
    * This value is used to keep track of the checkpoint to be written for next flush for any group.
    */
  private final var _offset = Long.MinValue

  /**
   * The maximum blockMetaSize amongst all the schemas this Dataset could ingest
   */
  private[memstore] val maxMetaSize = schemas.schemas.values.map(_.data.blockMetaSize).max

  require (storeConfig.maxChunkTime > storeConfig.flushInterval, "MaxChunkTime should be greater than FlushInterval")
  private[memstore] val maxChunkTime = storeConfig.maxChunkTime.toMillis

  private val acceptDuplicateSamples = storeConfig.acceptDuplicateSamples

  // Called to remove chunks from ChunkMap of a given partition, when an offheap block is reclaimed
  private val reclaimListener = initReclaimListener()

  // Create a single-threaded scheduler just for ingestion.  Name the thread for ease of debugging
  // NOTE: to control intermixing of different Observables/Tasks in this thread, customize ExecutionModel param
  val ingestSched = Scheduler.singleThread(s"$IngestSchedName-$ref-$shardNum",
    reporter = UncaughtExceptionReporter(logger.error("Uncaught Exception in TimeSeriesShard.ingestSched", _)))

  private[memstore] val blockMemorySize = {
    val size = if (filodbConfig.getBoolean("memstore.memory-alloc.automatic-alloc-enabled")) {
      val numNodes = filodbConfig.getInt("min-num-nodes-in-cluster")
      val availableMemoryBytes: Long = Utils.calculateAvailableOffHeapMemory(filodbConfig)
      val blockMemoryManagerPercent = filodbConfig.getDouble("memstore.memory-alloc.block-memory-manager-percent")
      val blockMemForDatasetPercent = storeConfig.shardMemPercent // fraction of block memory for this dataset
      val numShardsPerNode = Math.ceil(numShards / numNodes.toDouble)
      logger.info(s"Calculating Block memory size with automatic allocation strategy. " +
        s"Dataset dataset=$ref has blockMemForDatasetPercent=$blockMemForDatasetPercent " +
        s"numShardsPerNode=$numShardsPerNode")
      (availableMemoryBytes * blockMemoryManagerPercent *
        blockMemForDatasetPercent / 100 / 100 / numShardsPerNode).toLong
    } else {
      storeConfig.shardMemSize
    }
    logger.info(s"Block Memory for dataset=$ref shard=$shardNum bytesAllocated=$size")
    size
  }

  protected val numGroups = storeConfig.groupsPerShard
  private val chunkRetentionHours = (storeConfig.diskTTLSeconds / 3600).toInt
  private[memstore] val pagingEnabled = storeConfig.demandPagingEnabled

  /**
    * PartitionSet - access TSPartition using ingest record partition key in O(1) time.
    */
  private[memstore] final val partSet = PartitionSet.ofSize(InitialNumPartitions)
  // Use a StampedLock because it supports optimistic read locking. This means that no blocking
  // occurs in the common case, when there isn't any contention reading from partSet.
  private[memstore] final val partSetLock = new StampedLock

  // The off-heap block store used for encoded chunks
  private val shardTags = Map("dataset" -> ref.dataset, "shard" -> shardNum.toString)
  private val blockStore = new PageAlignedBlockManager(blockMemorySize, shardStats.memoryStats, reclaimListener,
    storeConfig.numPagesPerBlock, evictionLock)
  private[core] val blockFactoryPool = new BlockMemFactoryPool(blockStore, maxMetaSize, shardTags)

  // Requires blockStore.
  private val headroomTask = startHeadroomTask(ingestSched)

  val partitionMaker = new DemandPagedChunkStore(this, blockStore)

  private val partKeyBuilder = new RecordBuilder(MemFactory.onHeapFactory, reuseOneContainer = true)
  private val partKeyArray = partKeyBuilder.allContainers.head.base.asInstanceOf[Array[Byte]]
  private[memstore] val bufferPools = {
    val pools = schemas.schemas.values.map { sch =>
      sch.schemaHash -> new WriteBufferPool(bufferMemoryManager, sch.data, storeConfig)
    }
    DMap(pools.toSeq: _*)
  }

  private val shardInfo = TimeSeriesShardInfo(shardNum, shardStats, bufferPools, bufferMemoryManager)

  private final val partitionGroups = Array.fill(numGroups)(new EWAHCompressedBitmap)

  /**
    * Bitmap to track actively ingesting partitions.
    * This bitmap is maintained in addition to the ingesting flag per partition.
    * TSP.ingesting is MUCH faster than bit.get(i) but we need the bitmap for faster operations
    * for all partitions of shard (like ingesting cardinality counting, rollover of time buckets etc).
    */
  private[memstore] final val activelyIngesting = debox.Set.empty[Int]

  private val numFlushIntervalsDuringRetention = Math.ceil(chunkRetentionHours.hours / storeConfig.flushInterval).toInt

  // Use 1/4 of flush intervals within retention period for initial ChunkMap size
  private val initInfoMapSize = Math.max((numFlushIntervalsDuringRetention / 4) + 4, 20)

  /**
    * Dirty partitions whose start/end times have not been updated to cassandra.
    *
    * IMPORTANT. Only modify this var in IngestScheduler
    */
  private[memstore] final var dirtyPartitionsForIndexFlush = debox.Buffer.empty[Int]

  /**
   * This data structure is used for real time tracking and publishing updated partIds within a shard. This is published
   * at every flush interval irrespective of the num-group.
   *
   * IMPORTANT. Only operate on this object in the IngestScheduler ( which gurantees ordering of reads, writes
   * and publishing since the ingestion scheduler is single-threaded )
   * */
  private[memstore] final val updatedPartIdsForPublishing: Option[PartKeyUpdatesPublisher] =
    if (partKeyUpdatesPublishingEnabled) {
      logger.info(s"[PKUpdatePublisher] Initializing partKey updates publisher for shard=${shardNum}")
      Some(new CassandraPartKeyUpdatesPublisher(shardNum, ref, colStore, TagSet.from(shardStats.tags)))
    }
    else None

  /**
    * This is the group during which this shard will flush dirty part keys. Randomized to
    * ensure we don't flush time buckets across shards at same time
    */
  private final val dirtyPartKeysFlushGroup = Random.nextInt(numGroups)
  logger.info(s"Dirty Part Keys for shard=$shardNum will flush in group $dirtyPartKeysFlushGroup")

  /**
    * The offset up to and including the last record in this group to be successfully persisted.
    * Also used during recovery to figure out what incoming records to skip (since it's persisted)
    */
  private final val groupWatermark = Array.fill(numGroups)(Long.MinValue)

  /**
    * Highest ingestion timestamp observed.
    */
  private[memstore] var lastIngestionTime = Long.MinValue

  // Flush groups when ingestion time is observed to cross a time boundary (typically an hour),
  // plus a group-specific offset. This simplifies disaster recovery -- chunks can be copied
  // without concern that they may overlap in time.
  private val flushBoundaryMillis = Option(storeConfig.flushInterval.toMillis)

  // Defines the group-specific flush offset, to distribute the flushes around such they don't
  // all flush at the same time. With an hourly boundary and 60 flush groups, flushes are
  // scheduled once a minute.
  private val flushOffsetMillis = flushBoundaryMillis.get / numGroups

  private[memstore] val evictedPartKeys =
    BloomFilter[PartKey](storeConfig.evictedPkBfCapacity, falsePositiveRate = 0.01)(new CanGenerateHashFrom[PartKey] {
      override def generateHash(from: PartKey): Long = {
        schemas.part.binSchema.partitionHash(from.base, from.offset)
      }
    })
  private var evictedPartKeysDisposed = false

  private val brRowReader = new MultiSchemaBRRowReader()

  /**
    * Detailed filtered ingestion record logging.  See "trace-filters" StoreConfig setting.  Warning: may blow up
    * logs, use at your own risk.
    */
  private val tracedPartFilters = storeConfig.traceFilters

  private[memstore] val ingestConsumer = new IngestConsumer()

  private[memstore] val addPartitionsDisabled = AtomicBoolean(false)

  /////// END MEMBER STATE FIELDS ///////////////////

  /////// START INNER CLASS DEFINITIONS ///////////////////

  /**
    * Iterate TimeSeriesPartition objects relevant to given partIds.
    */
  case class InMemPartitionIterator(intIt: IntIterator) extends PartitionIterator {
    var nextPart = UnsafeUtils.ZeroPointer.asInstanceOf[TimeSeriesPartition]
    val skippedPartIDs = debox.Buffer.empty[Int]
    private def findNext(): Unit = {
      while (intIt.hasNext && nextPart == UnsafeUtils.ZeroPointer) {
        val nextPartID = intIt.next
        nextPart = partitions.get(nextPartID)
        if (nextPart == UnsafeUtils.ZeroPointer) skippedPartIDs += nextPartID
      }
    }

    findNext()

    final def hasNext: Boolean = nextPart != UnsafeUtils.ZeroPointer
    final def next: TimeSeriesPartition = {
      val toReturn = nextPart
      nextPart = UnsafeUtils.ZeroPointer.asInstanceOf[TimeSeriesPartition] // reset so that we can keep going
      findNext()
      toReturn
    }
  }

  /**
    * Iterate TimeSeriesPartition objects relevant to given partIds.
    */
  case class InMemPartitionIterator2(partIds: debox.Buffer[Int]) extends PartitionIterator {
    var nextPart = UnsafeUtils.ZeroPointer.asInstanceOf[TimeSeriesPartition]
    val skippedPartIDs = debox.Buffer.empty[Int]
    var nextPartId = -1
    findNext()

    private def findNext(): Unit = {
      while (nextPartId + 1 < partIds.length && nextPart == UnsafeUtils.ZeroPointer) {
        nextPartId += 1
        nextPart = partitions.get(partIds(nextPartId))
        if (nextPart == UnsafeUtils.ZeroPointer) skippedPartIDs += partIds(nextPartId)
      }
    }

    final def hasNext: Boolean = nextPart != UnsafeUtils.ZeroPointer

    final def next: TimeSeriesPartition = {
      val toReturn = nextPart
      nextPart = UnsafeUtils.ZeroPointer.asInstanceOf[TimeSeriesPartition] // reset so that we can keep going
      findNext()
      toReturn
    }
  }

  // RECOVERY: Check the watermark for the group that this record is part of.  If the ingestOffset is < watermark,
  // then do not bother with the expensive partition key comparison and ingestion.  Just skip it
  class IngestConsumer(var ingestionTime: Long = 0,
                       var numActuallyIngested: Int = 0,
                       var ingestOffset: Long = -1L) extends BinaryRegionConsumer {
    // Receives a new ingestion BinaryRecord
    final def onNext(recBase: Any, recOffset: Long): Unit = {
      val schemaId = RecordSchema.schemaID(recBase, recOffset)
      val schema = schemas(schemaId)
      if (schema != Schemas.UnknownSchema) {
        val group = partKeyGroup(schema.ingestionSchema, recBase, recOffset, numGroups)
        if (ingestOffset < groupWatermark(group)) {
          shardStats.rowsSkipped.increment()
          try {
            // Need to add partition to update index with new partitions added during recovery with correct startTime.
            // This is important to do since the group designated for dirty part key persistence can
            // lag behind group the partition belongs to. Hence during recovery, we skip
            // ingesting the sample, but create the partition and mark it as dirty.
            // TODO:
            // explore aligning index time buckets with chunks, and we can then
            // remove this partition existence check per sample.
            val part: FiloPartition = getOrAddPartitionForIngestion(recBase, recOffset, group, schema)
            if (part == OutOfMemPartition) { disableAddPartitions() }
          } catch {
            case e: OutOfOffheapMemoryException => disableAddPartitions()
            case e: Exception                   => logger.error(s"Unexpected ingestion err", e); disableAddPartitions()
          }
        } else {
          getOrAddPartitionAndIngest(ingestionTime, recBase, recOffset, group, schema)
          numActuallyIngested += 1
        }
      } else {
        logger.debug(s"Unknown schema ID $schemaId will be ignored during ingestion")
        shardStats.unknownSchemaDropped.increment()
      }
    }
  }

  /**
   * Iterator for traversal of partIds, value for the given label will be extracted from the PartitionKey.
   * This is specifically implemented to avoid building a Map for single label.
   * this implementation maps partIds to label/values eagerly, this is done inorder to dedup the results.
   */
  case class SingleLabelValuesResultIterator(partIds: debox.Buffer[Int], label: String,
                                             querySession: QuerySession, statsGroup: Seq[String], limit: Int)
    extends Iterator[ZeroCopyUTF8String] {
    private val rows = labels
    override def size: Int = labels.size

    def labels: Iterator[ZeroCopyUTF8String] = {
      var partLoopIndx = 0
      val rows = new mutable.HashSet[ZeroCopyUTF8String]()
      val colIndex = schemas.part.binSchema.colNames.indexOf(label)
      while(partLoopIndx < partIds.length && rows.size < limit) {
        val partId = partIds(partLoopIndx)
        //retrieve PartKey either from In-memory map or from PartKeyIndex
        val nextPart = partKeyFromPartId(partId)
        if (colIndex > -1) //column value lookup (e.g metric), no need for map-consumer
          rows.add(schemas.part.binSchema.asZCUTF8Str(nextPart.base, nextPart.offset, colIndex))
        else
          schemas.part.binSchema.singleColValues(nextPart.base, nextPart.offset, label, rows)
        partLoopIndx += 1
      }
      shardStats.partkeyLabelScans.increment(partLoopIndx)
      querySession.queryStats.getTimeSeriesScannedCounter(statsGroup).addAndGet(partLoopIndx)
      rows.toIterator
    }

    def hasNext: Boolean = rows.hasNext

    def next(): ZeroCopyUTF8String = rows.next
  }

  /**
   * Iterator for traversal of partIds, value for the given labels will be extracted from the PartitionKey.
   * this implementation maps partIds to label/values eagerly, this is done inorder to dedup the results.
   */
  case class LabelValueResultIterator(partIds: debox.Buffer[Int], labelNames: Seq[String],
                                      querySession: QuerySession, statsGroup: Seq[String], limit: Int)
    extends Iterator[Map[ZeroCopyUTF8String, ZeroCopyUTF8String]] {
    private lazy val rows = labelValues
    override def size: Int = rows.size

    def labelValues: Iterator[Map[ZeroCopyUTF8String, ZeroCopyUTF8String]] = {
      var partLoopIndx = 0
      val rows = new mutable.HashSet[Map[ZeroCopyUTF8String, ZeroCopyUTF8String]]()
      while(partLoopIndx < partIds.length && rows.size < limit) {
        val partId = partIds(partLoopIndx)

        //retrieve PartKey either from In-memory map or from PartKeyIndex
        val nextPart = partKeyFromPartId(partId)

        // FIXME This is non-performant and temporary fix for fetching label values based on filter criteria.
        // Other strategies needs to be evaluated for making this performant - create facets for predefined fields or
        // have a centralized service/store for serving metadata

        val currVal = schemas.part.binSchema.colValues(nextPart.base, nextPart.offset, labelNames).
          zipWithIndex.filter(_._1 != null).map{case(value, ind) => labelNames(ind).utf8 -> value.utf8}.toMap

        if (currVal.nonEmpty) rows.add(currVal)
        partLoopIndx += 1
      }
      querySession.queryStats.getTimeSeriesScannedCounter(statsGroup).addAndGet(partLoopIndx)
      rows.toIterator
    }

    override def hasNext: Boolean = rows.hasNext

    override def next(): Map[ZeroCopyUTF8String, ZeroCopyUTF8String] = rows.next
  }

  /////// END INNER CLASS DEFINITIONS ///////////////////

  /////// START INIT METHODS ///////////////////

  private def initCardTracker() = {
    if (storeConfig.meteringEnabled) {
      // FIXME switch this to some local-disk based store when we graduate out of POC mode
      val cardStore = new RocksDbCardinalityStore(ref, shardNum)

      val defaultQuota = quotaSource.getDefaults(ref)
      val tracker = new CardinalityTracker(ref, shardNum, schemas.part.options.shardKeyColumns.length,
        defaultQuota, cardStore)
      quotaSource.getQuotas(ref).foreach { q =>
        tracker.setQuota(q.shardKeyPrefix, q.quota)
      }
      tracker
    } else UnsafeUtils.ZeroPointer.asInstanceOf[CardinalityTracker]
  }

  private def initReclaimListener() = {
    new ReclaimListener {
      def onReclaim(metaAddr: BinaryVectorPtr, numBytes: Int): Unit = {
        val partID = UnsafeUtils.getInt(metaAddr)
        val partition = partitions.get(partID)
        if (partition != UnsafeUtils.ZeroPointer) {
          // The number of bytes passed in is the metadata size which depends on schema.  It should match the
          // TSPartition's blockMetaSize; if it doesn't that is a flag for possible corruption, and we should halt
          // the process to be safe and log details for further debugging.
          val chunkID = UnsafeUtils.getLong(metaAddr + 4)
          if (numBytes != partition.schema.data.blockMetaSize) {
            Shutdown.haltAndCatchFire(new RuntimeException(f"POSSIBLE CORRUPTION DURING onReclaim(" +
              f"metaAddr=0x$metaAddr%08x, numBytes=$numBytes)" +
              s"Expected meta size: ${partition.schema.data.blockMetaSize} for schema=${partition.schema}" +
              s"  Reclaiming chunk chunkID=$chunkID from shard=$shardNum " +
              s"partID=$partID ${partition.stringPartition}"))
          }
          partition.removeChunksAt(chunkID)
          logger.debug(s"Reclaiming chunk chunkID=$chunkID from shard=$shardNum " +
            s"partID=$partID ${partition.stringPartition}")
        }
      }
    }
  }
  /////// END INIT METHODS ///////////////////

  /////// START SHARD RECOVERY METHODS ///////////////////

  def recoverIndex(): Future[Long] = {
    val indexBootstrapper = new RawIndexBootstrapper(colStore)
    indexBootstrapper.bootstrapIndexRaw(partKeyIndex, shardNum, ref)(bootstrapPartKey)
      .executeOn(ingestSched) // to make sure bootstrapIndex task is run on ingestion thread
      .map { count =>
        startFlushingIndex()
        logger.info(s"Bootstrapped index for dataset=$ref shard=$shardNum with $count records")
        count
      }.runToFuture(ingestSched)
  }

  def startFlushingIndex(): Unit =
    partKeyIndex.startFlushThread(storeConfig.partIndexFlushMinDelaySeconds, storeConfig.partIndexFlushMaxDelaySeconds)

  /**
   * Handles actions to be performed for the shard upon bootstrapping
   * a partition key from index store
   * @param pk partKey
   * @return partId assigned to key
   */
  // scalastyle:off method.length
  private[memstore] def bootstrapPartKey(pk: PartKeyRecord): Int = {
    assertThreadName(IngestSchedName)
    val schemaId = RecordSchema.schemaID(pk.partKey, UnsafeUtils.arayOffset)
    val schema = schemas(schemaId)
    val partId = if (pk.endTime == Long.MaxValue) {
      // this is an actively ingesting partition
      val group = partKeyGroup(schemas.part.binSchema, pk.partKey, UnsafeUtils.arayOffset, numGroups)
      if (schema != Schemas.UnknownSchema) {
        val part = createNewPartition(pk.partKey, UnsafeUtils.arayOffset, group, CREATE_NEW_PARTID, schema, false, 4)
        // In theory, we should not get an OutOfMemPartition here since
        // it should have occurred before node failed too, and with data stopped,
        // index would not be updated. But if for some reason we see it, drop data
        if (part == OutOfMemPartition) {
          logger.error("Could not accommodate partKey while recovering index. " +
            "WriteBuffer size may not be configured correctly")
          -1
        } else {
          val stamp = partSetLock.writeLock()
          try {
            partSet.add(part) // createNewPartition doesn't add part to partSet
            part.ingesting = true
            part.partID
          } finally {
            partSetLock.unlockWrite(stamp)
          }
        }
      } else {
        logger.info(s"Ignoring part key with unknown schema ID $schemaId")
        shardStats.unknownSchemaDropped.increment()
        -1
      }
    } else {
      // partition assign a new partId to non-ingesting partition,
      // but no need to create a new TSPartition heap object
      // instead add the partition to evictedPArtKeys bloom filter so that it can be found if necessary
      evictedPartKeys.synchronized {
        require(!evictedPartKeysDisposed)
        evictedPartKeys.add(PartKey(pk.partKey, UnsafeUtils.arayOffset))
      }
      createPartitionID()
    }

    activelyIngesting.synchronized {
      if (pk.endTime == Long.MaxValue) activelyIngesting += partId
      else activelyIngesting -= partId
    }
    shardStats.indexRecoveryNumRecordsProcessed.increment()
    if (schema != Schemas.UnknownSchema) {
      if (storeConfig.meteringEnabled) {
        val shardKey = schema.partKeySchema.colValues(pk.partKey, UnsafeUtils.arayOffset,
          schema.options.shardKeyColumns)
        modifyCardinalityCountNoThrow(shardKey, 1, if (pk.endTime == Long.MaxValue) 1 else 0)
      }
    }
    partId
  }

  /**
   * WARNING: Not performant. Use only in tests, or during initial bootstrap.
   */
  def refreshPartKeyIndexBlocking(): Unit = partKeyIndex.refreshReadersBlocking()

  /**
   * Sets the watermark for each subgroup.  If an ingested record offset is below this watermark then it will be
   * assumed to already have been persisted, and the record will be discarded.  Use only for recovery.
   * @param watermarks a Map from group number to watermark
   */
  def setGroupWatermarks(watermarks: Map[Int, Long]): Unit =
    watermarks.foreach { case (group, mark) => groupWatermark(group) = mark }

  def createDataRecoveryObservable(dataset: DatasetRef, shardNum: Int,
                                   dataStream: Observable[SomeData],
                                   startOffset: Long,
                                   endOffset: Long,
                                   checkpoints: Map[Int, Long],
                                   reportingInterval: Long,
                                   timeout: FiniteDuration): Observable[Long] = {
    setGroupWatermarks(checkpoints)
    if (endOffset < startOffset) Observable.empty
    else {
      var targetOffset = startOffset + reportingInterval
      var startOffsetValidated = false
      dataStream.map { r =>
        if (!startOffsetValidated) {
          if (r.offset > startOffset) {
            val offsetsNotRecovered = r.offset - startOffset
            logger.error(s"Could not recover dataset=$dataset shard=$shardNum from check pointed offset possibly " +
              s"because of retention issues. recoveryStartOffset=$startOffset " +
              s"firstRecordOffset=${r.offset} offsetsNotRecovered=$offsetsNotRecovered")
            shardStats.offsetsNotRecovered.increment(offsetsNotRecovered)
          }
          startOffsetValidated = true
        }
        ingest(r)
      }
        // Nothing to read from source, blocking indefinitely. In such cases, 60sec timeout causes it
        // to return endOffset, making recovery complete and to start normal ingestion.
        .timeoutOnSlowUpstreamTo(timeout, Observable.now(endOffset))
        .collect {
          case offset: Long if offset >= endOffset => // last offset reached
            offset
          case offset: Long if offset > targetOffset => // reporting interval reached
            targetOffset += reportingInterval
            offset
        }
    }
  }

  /////// END SHARD RECOVERY METHODS ///////////////////

  /////// START SHARD INGESTION METHODS ///////////////////

  /**
   * Returns a new non-negative partition ID which isn't used by any existing parition. A negative
   * partition ID wouldn't work with bitmaps.
   */
  private def createPartitionID(): Int = {
    assertThreadName(IngestSchedName)
    val id = nextPartitionID

    // It's unlikely that partition IDs will wrap around, and it's unlikely that collisions
    // will be encountered. In case either of these conditions occur, keep incrementing the id
    // until no collision is detected. A given shard is expected to support up to 1M actively
    // ingesting partitions, and so in the worst case, the loop might run for up to ~100ms.
    // Afterwards, a complete wraparound is required for collisions to be detected again.

    do {
      nextPartitionID += 1
      if (nextPartitionID < 0) {
        nextPartitionID = 0
        logger.info(s"dataset=$ref shard=$shardNum nextPartitionID has wrapped around to 0 again")
      }
    } while (partitions.containsKey(nextPartitionID))

    id
  }

  /**
   * Ingest new BinaryRecords in a RecordContainer to this shard.
   * Skips rows if the offset is below the group watermark for that record's group.
   * Adds new partitions if needed.
   */
  def ingest(container: RecordContainer, offset: Long): Long = {
    assertThreadName(IngestSchedName)
    if (container.isCurrentVersion) {
      if (!container.isEmpty) {
        ingestConsumer.ingestionTime = container.timestamp
        ingestConsumer.numActuallyIngested = 0
        ingestConsumer.ingestOffset = offset
        brRowReader.recordBase = container.base
        container.consumeRecords(ingestConsumer)
        shardStats.rowsIngested.increment(ingestConsumer.numActuallyIngested)
        shardStats.rowsPerContainer.record(ingestConsumer.numActuallyIngested)
        ingested += ingestConsumer.numActuallyIngested
        _offset = offset
      }
      else {
        // Adding this log line to debug the shard stuck in recovery scenario(s)
        logger.error(s"[Container Empty] record-offset: ${offset} last-ingested-offset: ${_offset}")
      }
    } else {
      shardStats.oldContainers.increment()
    }
    _offset
  }

  def ingest(data: SomeData): Long = ingest(data.records, data.offset)

  def startIngestion(dataStream: Observable[SomeData],
                     cancelTask: Task[Unit],
                     flushSched: Scheduler): CancelableFuture[Unit] = {
    dataStream.flatMap {
      case d: SomeData =>
        // The write buffers for all partitions in a group are switched here, in line with ingestion
        // stream.  This avoids concurrency issues and ensures that buffers for a group are switched
        // at the same offset/watermark
        val tasks = createFlushTasks(d.records)
        ingest(d)
        Observable.fromIterable(tasks)
    }
      .mapParallelUnordered(numParallelFlushes) {
        // asyncBoundary so subsequent computations in pipeline happen in default threadpool
        task => task.executeOn(flushSched).asyncBoundary
      }
      .completedL
      .doOnCancel(cancelTask)
      .runToFuture(ingestSched)
  }

  private[memstore] def updatePartEndTimeInIndex(p: TimeSeriesPartition, endTime: Long): Unit = {
    partKeyIndex.updatePartKeyWithEndTime(p.partKeyBytes, p.partID, endTime)()
<<<<<<< HEAD
=======
    // Tracking updated partIds for real time publishing
    updatedPartIdsForPublishing.foreach( publisher => publisher.store(p.partID))
>>>>>>> 8b9f57b5
    shardStats.partKeyIndexUpdated.increment()
  }

  private def updateIndexWithEndTime(p: TimeSeriesPartition,
                                     partFlushChunks: Iterator[ChunkSet],
                                     dirtyParts: debox.Buffer[Int]): Unit = {
    // TODO re-enable following assertion. Am noticing that monix uses TrampolineExecutionContext
    // causing the iterator to be consumed synchronously in some cases. It doesnt
    // seem to be consistent environment to environment.
    //assertThreadName(IOSchedName)

    // Below is coded to work concurrently with logic in getOrAddPartitionAndIngest
    // where we try to activate an inactive time series
    activelyIngesting.synchronized {
      if (partFlushChunks.isEmpty && p.ingesting) {
        var endTime = p.timestampOfLatestSample
        if (endTime == -1) endTime = System.currentTimeMillis() // this can happen if no sample after reboot
        updatePartEndTimeInIndex(p, endTime)
        dirtyParts += p.partID
        val oldActivelyIngestingSize = activelyIngesting.size
        activelyIngesting -= p.partID

        markPartAsNotIngesting(p, odp = false)
        if (storeConfig.meteringEnabled) {
          val shardKey = p.schema.partKeySchema.colValues(p.partKeyBase, p.partKeyOffset,
                                                          p.schema.options.shardKeyColumns)
          cardTracker.modifyCount(shardKey, 0, -1)
        }
      }
    }
  }

  protected[memstore] def markPartAsNotIngesting(p: TimeSeriesPartition, odp: Boolean): Unit = {
    p.ingesting = false
    if (odp) {
      evictableOdpPartIds.put(p.partID)
    } else {
      evictablePartIds.put(p.partID)
    }
    shardStats.evictablePartKeysSize.increment()
  }

  private def getOrAddPartitionForIngestion(recordBase: Any, recordOff: Long,
                                            group: Int, schema: Schema) = {
    var part = partSet.getWithIngestBR(recordBase, recordOff, schema)
    if (part == null) {
      part = addPartitionForIngestion(recordBase, recordOff, schema, group)
    }
    part
  }

  /**
   * Looks up the previously assigned partId of a possibly evicted partition.
   * @return partId >=0 if one is found, CREATE_NEW_PARTID (-1) if not found.
   */
  private def lookupPreviouslyAssignedPartId(partKeyBase: Array[Byte], partKeyOffset: Long): Int = {
    assertThreadName(IngestSchedName)
    shardStats.evictedPartKeyBloomFilterQueries.increment()

    val mightContain = evictedPartKeys.synchronized {
      if (!evictedPartKeysDisposed) {
        evictedPartKeys.mightContain(PartKey(partKeyBase, partKeyOffset))
      } else {
        false
      }
    }

    if (mightContain) {
      partKeyIndex.partIdFromPartKeySlow(partKeyBase, partKeyOffset)
        .getOrElse {
          shardStats.evictedPartKeyBloomFilterFalsePositives.increment()
          CREATE_NEW_PARTID
        }
    } else CREATE_NEW_PARTID
  }

  /**
   * Adds new partition with appropriate partId. If it is a newly seen partKey, then new partId is assigned.
   * If it is a previously seen partKey that is already in index, it reassigns same partId so that indexes
   * are still valid.
   *
   * This method also updates lucene index and dirty part keys properly.
   */
  private def addPartitionForIngestion(recordBase: Any, recordOff: Long, schema: Schema, group: Int) = {
    assertThreadName(IngestSchedName)
    // TODO: remove when no longer needed - or figure out how to log only for tracing partitions
    logger.trace(s"Adding ingestion record details: ${schema.ingestionSchema.debugString(recordBase, recordOff)}")
    val partKeyOffset = schema.comparator.buildPartKeyFromIngest(recordBase, recordOff, partKeyBuilder)
    val previousPartId = lookupPreviouslyAssignedPartId(partKeyArray, partKeyOffset)
    // TODO: remove when no longer needed
    logger.trace(s"Adding part key details: ${schema.partKeySchema.debugString(partKeyArray, partKeyOffset)}")
    val newPart = createNewPartition(partKeyArray, partKeyOffset, group, previousPartId, schema, false)
    if (newPart != OutOfMemPartition) {
      val partId = newPart.partID
      val startTime = schema.ingestionSchema.getLong(recordBase, recordOff, 0)
      val shardKey = schema.partKeySchema.colValues(newPart.partKeyBase, newPart.partKeyOffset,
        schema.options.shardKeyColumns)
      if (previousPartId == CREATE_NEW_PARTID) {
        // add new lucene entry if this partKey was never seen before
        // causes endTime to be set to Long.MaxValue
        partKeyIndex.addPartKey(newPart.partKeyBytes, partId, startTime)()
        // Track new partkeys which are added to index.
<<<<<<< HEAD
=======
        // Tracking updated partIds for real time publishing
        updatedPartIdsForPublishing.foreach(publisher => publisher.store(partId))
>>>>>>> 8b9f57b5
        shardStats.partKeyIndexAdded.increment()
        if (storeConfig.meteringEnabled) {
          modifyCardinalityCountNoThrow(shardKey, 1, 1)
        }
      } else {
        // newly created partition is re-ingesting now, so update endTime
        updatePartEndTimeInIndex(newPart, Long.MaxValue)
        if (storeConfig.meteringEnabled) {
          modifyCardinalityCountNoThrow(shardKey, 0, 1)
          // TODO remove temporary debugging since we were seeing some negative counts when this increment was absent
          if (partId % 100 < 5) { // log for 5% of the cases
            logger.info(s"Increment activeDelta for ${newPart.stringPartition}")
          }
        }
      }
      dirtyPartitionsForIndexFlush += partId // marks this part as dirty so startTime is flushed
      activelyIngesting.synchronized {
        activelyIngesting += partId
        newPart.ingesting = true
      }
      val stamp = partSetLock.writeLock()
      try {
        partSet.add(newPart)
      } finally {
        partSetLock.unlockWrite(stamp)
      }
    }
    newPart
  }

  /**
   * Retrieves or creates a new TimeSeriesPartition, updating indices, then ingests the sample from record.
   * partition portion of ingest BinaryRecord is used to look up existing TSPartition.
   * Copies the partition portion of the ingest BinaryRecord to offheap write buffer memory.
   * NOTE: ingestion is skipped if there is an error allocating WriteBuffer space.
   * @param recordBase the base of the ingestion BinaryRecord
   * @param recordOff the offset of the ingestion BinaryRecord
   * @param group the group number, from abs(record.partitionHash % numGroups)
   */
  def getOrAddPartitionAndIngest(ingestionTime: Long,
                                 recordBase: Any, recordOff: Long,
                                 group: Int, schema: Schema): Unit = {
    assertThreadName(IngestSchedName)
    try {
      val part: FiloPartition = getOrAddPartitionForIngestion(recordBase, recordOff, group, schema)
      if (part == OutOfMemPartition) {
        disableAddPartitions()
      }
      else {
        val tsp = part.asInstanceOf[TimeSeriesPartition]
        brRowReader.schema = schema.ingestionSchema
        brRowReader.recordOffset = recordOff
        tsp.ingest(ingestionTime, brRowReader, blockFactoryPool.checkoutForOverflow(group),
          storeConfig.timeAlignedChunksEnabled, flushBoundaryMillis, acceptDuplicateSamples, maxChunkTime)
        // time series was inactive and has just started re-ingesting
        if (!tsp.ingesting) {
          // DO NOT use activelyIngesting to check above condition since it is slow and is called for every sample
          activelyIngesting.synchronized {
            if (!tsp.ingesting) {
              // This is coded to work concurrently with logic in updateIndexWithEndTime
              // where we try to de-activate an active time series.
              // Checking ts.ingesting second time needed since the time series may have ended
              // ingestion in updateIndexWithEndTime during the wait time of lock acquisition.
              // DO NOT remove the second tsp.ingesting check without understanding this fully.
              updatePartEndTimeInIndex(part.asInstanceOf[TimeSeriesPartition], Long.MaxValue)
              dirtyPartitionsForIndexFlush += part.partID
              activelyIngesting += part.partID
              tsp.ingesting = true
              val shardKey = tsp.schema.partKeySchema.colValues(tsp.partKeyBase, tsp.partKeyOffset,
                tsp.schema.options.shardKeyColumns)
              if (storeConfig.meteringEnabled) {
                modifyCardinalityCountNoThrow(shardKey, 0, 1)
              }
            }
          }
        }
      }
    } catch {
      case e: OutOfOffheapMemoryException => disableAddPartitions()
      case e: Exception =>
        shardStats.dataDropped.increment()
        logger.error(s"Unexpected ingestion err in dataset=$ref " +
          s"shard=$shardNum partition=${schema.ingestionSchema.debugString(recordBase, recordOff)}", e)
    }
  }

  private def shouldTrace(partKeyAddr: Long): Boolean = {
    tracedPartFilters.nonEmpty && {
      val partKeyPairs = schemas.part.binSchema.toStringPairs(UnsafeUtils.ZeroPointer, partKeyAddr)
      tracedPartFilters.forall(p => partKeyPairs.contains(p))
    }
  }

  /**
   * Creates new partition and adds them to the shard data structures. DOES NOT update
   * lucene index. It is the caller's responsibility to add or skip that step depending on the situation.
   *
   * @param usePartId pass CREATE_NEW_PARTID to force creation of new partId instead of using one that is passed in
   */
  protected def createNewPartition(partKeyBase: Array[Byte], partKeyOffset: Long,
                                   group: Int, usePartId: Int, schema: Schema,
                                   odp: Boolean,
                                   initMapSize: Int = initInfoMapSize): TimeSeriesPartition = {
    assertThreadName(IngestSchedName)
    if (partitions.size() >= targetMaxPartitions) {
      disableAddPartitions()
    }
    // Check and evict, if after eviction we still don't have enough memory, then don't proceed
    // We do not evict in ODP cases since we do not want eviction of ODP partitions that we already paged
    // in for same query. Calling this as ODP cannibalism. :-)
    if (addPartitionsDisabled() && !odp) evictForHeadroom()
    if (addPartitionsDisabled()) OutOfMemPartition
    else {
      // PartitionKey is copied to offheap bufferMemory and stays there until it is freed
      // NOTE: allocateAndCopy and allocNew below could fail if there isn't enough memory.  It is CRUCIAL
      // that min-write-buffers-free setting is large enough to accommodate the below use cases ALWAYS
      val (_, partKeyAddr, _) = BinaryRegionLarge.allocateAndCopy(partKeyBase, partKeyOffset, bufferMemoryManager)
      val partId = if (usePartId == CREATE_NEW_PARTID) createPartitionID() else usePartId
      val newPart = if (shouldTrace(partKeyAddr)) {
        logger.debug(s"Adding tracing TSPartition dataset=$ref shard=$shardNum group=$group partId=$partId")
        new TracingTimeSeriesPartition(partId, ref, schema, partKeyAddr, shardInfo, initMapSize)
      } else {
        new TimeSeriesPartition(partId, schema, partKeyAddr, shardInfo, initMapSize)
      }
      partitions.put(partId, newPart)
      shardStats.partitionsCreated.increment()
      partitionGroups(group).set(partId)
      newPart
    }
  }

  /**
   * Modifies a cardinality count and catches/logs any exceptions.
   * Should only be used where an exception would otherwise cause ingestion/boostrap to fail.
   */
  private def modifyCardinalityCountNoThrow(shardKey: Seq[String],
                                            totalDelta: Int,
                                            activeDelta: Int): Unit = {
    try {
      cardTracker.modifyCount(shardKey, totalDelta, activeDelta)
    } catch {
      case t: Throwable =>
          logger.error("exception while modifying cardinality tracker count; shardKey=" + shardKey, t)
    }
  }

  /////// END SHARD INGESTION METHODS ///////////////////

  /////// START SHARD FLUSH METHODS ///////////////////

  /**
   * Prepares the given group for flushing.  This MUST be done in the same thread/stream as
   * input records to avoid concurrency issues, and to ensure that all the partitions in a
   * group are switched at the same watermark. Also required because this method removes
   * entries from the partition data structures.
   */
  def prepareFlushGroup(groupNum: Int): FlushGroup = {
    assertThreadName(IngestSchedName)

    // Rapidly switch all of the input buffers for a particular group
    logger.debug(s"Switching write buffers for group $groupNum in dataset=$ref shard=$shardNum")
    InMemPartitionIterator(partitionGroups(groupNum).intIterator)
      .foreach(_.switchBuffers(blockFactoryPool.checkoutForOverflow(groupNum)))

    val dirtyPartKeys = if (groupNum == dirtyPartKeysFlushGroup) {
      purgeExpiredPartitions()
      ensureCapOnEvictablePartIds()
      logger.debug(s"Switching dirty part keys in dataset=$ref shard=$shardNum out for flush. ")
      val old = dirtyPartitionsForIndexFlush
      dirtyPartitionsForIndexFlush = debox.Buffer.empty[Int]
      old
    } else {
      debox.Buffer.ofSize[Int](0)
    }

    FlushGroup(shardNum, groupNum, latestOffset, dirtyPartKeys)
  }

  private def purgeExpiredPartitions(): Unit = ingestSched.executeTrampolined { () =>
    assertThreadName(IngestSchedName)
    // TODO Much of the purging work other of removing TSP from shard data structures can be done
    // asynchronously on another thread. No need to block ingestion thread for this.
    val start = System.currentTimeMillis()
    val partsToPurge = partKeyIndex.partIdsEndedBefore(start - storeConfig.diskTTLSeconds * 1000)
    val removedParts = debox.Buffer.empty[Int]
    val partIter = InMemPartitionIterator2(partsToPurge)
    partIter.foreach { p =>
      if (!p.ingesting) {
        logger.debug(s"Purging partition with partId=${p.partID}  ${p.stringPartition} from " +
          s"memory in dataset=$ref shard=$shardNum")
        val schema = p.schema
        val shardKey = schema.partKeySchema.colValues(p.partKeyBase, p.partKeyOffset, schema.options.shardKeyColumns)
        if (storeConfig.meteringEnabled) {
          try {
            cardTracker.decrementCount(shardKey)
          } catch { case e: Exception =>
            logger.error("Got exception when reducing cardinality in tracker", e)
          }
        }
        removePartition(p)
        removedParts += p.partID
      }
    }
    partIter.skippedPartIDs.foreach { pId =>
      partKeyIndex.partKeyFromPartId(pId).foreach { pk =>
        val unsafePkOffset = PartKeyIndexRaw.bytesRefToUnsafeOffset(pk.offset)
        val schema = schemas(RecordSchema.schemaID(pk.bytes, unsafePkOffset))
        val shardKey = schema.partKeySchema.colValues(pk.bytes, unsafePkOffset,
          schemas.part.options.shardKeyColumns)
        if (storeConfig.meteringEnabled) {
          try {
            cardTracker.decrementCount(shardKey)
          } catch { case e: Exception =>
            logger.error("Got exception when reducing cardinality in tracker", e)
          }
        }
      }
    }
    partKeyIndex.removePartKeys(partIter.skippedPartIDs)
    partKeyIndex.removePartKeys(removedParts)
    if (removedParts.length + partIter.skippedPartIDs.length > 0)
      logger.info(s"Purged ${removedParts.length} partitions from memory/index " +
        s"and ${partIter.skippedPartIDs.length} from index only from dataset=$ref shard=$shardNum")
    shardStats.purgedPartitions.increment(removedParts.length)
    shardStats.purgedPartitionsFromIndex.increment(removedParts.length + partIter.skippedPartIDs.length)
    shardStats.purgePartitionTimeMs.increment(System.currentTimeMillis() - start)
  }

  /**
   * Creates zero or more flush tasks (up to the number of flush groups) based on examination
   * of the record container's ingestion time. This should be called before ingesting the container.
   *
   * Note that the tasks returned by this method aren't executed yet. The caller decides how
   * to run the tasks, and by which threads.
   */
  def createFlushTasks(container: RecordContainer): Seq[Task[Response]] = {
    val tasks = new ArrayBuffer[Task[Response]]()

    var oldTimestamp = lastIngestionTime
    val ingestionTime = Math.max(oldTimestamp, container.timestamp) // monotonic clock
    var newTimestamp = ingestionTime

    if (newTimestamp > oldTimestamp && oldTimestamp != Long.MinValue) {
      cforRange ( 0 until numGroups ) { group =>
        /* Logically, the task creation filter is as follows:

           // Compute the time offset relative to the group number. 0 min, 1 min, 2 min, etc.
           val timeOffset = group * flushOffsetMillis

           // Adjust the timestamp relative to the offset such that the
           // division rounds correctly.
           val oldTimestampAdjusted = oldTimestamp - timeOffset
           val newTimestampAdjusted = newTimestamp - timeOffset

           if (oldTimstampAdjusted / flushBoundary != newTimestampAdjusted / flushBoundary) {
             ...

           As written the code the same thing but with fewer operations. It's also a bit
           shorter, but you also had to read this comment...
         */
        if (oldTimestamp / flushBoundaryMillis.get != newTimestamp / flushBoundaryMillis.get) {
          // Flush out the group before ingesting records for a new hour (by group offset).
          tasks += createFlushTask(prepareFlushGroup(group))
        }
        oldTimestamp -= flushOffsetMillis
        newTimestamp -= flushOffsetMillis
      }
    }

    val currentTime = System.currentTimeMillis()

    // Account for clock skew, otherwise exceptions are thrown when negative latencies are recorded.
    val ingestionPipelineLatency = currentTime - container.timestamp
    shardStats.ingestionPipelineLatency.record(Math.max(0, ingestionPipelineLatency))
    // It would be helpful to know if latencies are frequently negative;
    //   record their absolute values into a separate histogram.
    // We'll continue to count floored-to-zero values in the above metric; this will
    //   keep e.g. its rate() as-expected when latencies are negligibly negative.
    if (ingestionPipelineLatency < 0) {
      shardStats.negativeIngestionPipelineLatency.record(-ingestionPipelineLatency)
      if (negativeIngestionTimeLogRateLimiter.attempt()) {
        logger.error(s"Negative ingestion pipeline latency detected: " +
                     s"currentTimeMillis=${currentTime}; " +
                     s"container.timestamp=${container.timestamp}; " +
                     s"ingestionPipelineLatency=${ingestionPipelineLatency}")
      }
    }

    // Only update stuff if no exception was thrown.

    if (ingestionTime != lastIngestionTime) {
      lastIngestionTime = ingestionTime

      // fixed threshold to enable logging - 5mins
      if (currentTime - ingestionTime > 300000) {
        logger.warn(s"createFlushTasks reporting ingestion delay for shardNum=$shardNum" +
          s" containerTimestamp=${container.timestamp} numRecords=${container.numRecords} offset = ${this._offset}")
      }

      // Account for clock skew, otherwise exceptions are thrown when negative latencies are recorded.
      // ingestionTime is _probably_ less likely to occur after currentTime than container.timestamp
      //   (given that it's the result of the  Math.max() above). If really needed, it can get the same
      //   two-metric treatment as ingestionPipelineLatency.
      shardStats.ingestionClockDelay.update(Math.max(0, currentTime - ingestionTime))
    }

    tasks
  }

  private def createFlushTask(flushGroup: FlushGroup): Task[Response] = {
    assertThreadName(IngestSchedName)
    // clone the bitmap so that reads on the flush thread do not conflict with writes on ingestion thread
    val partitionIt = InMemPartitionIterator(partitionGroups(flushGroup.groupNum).clone().intIterator)
    doFlushSteps(flushGroup, partitionIt)
  }

  private def updateGauges(): Unit = {
    assertThreadName(IngestSchedName)
    shardStats.bufferPoolSize.update(bufferPools.valuesArray.map(_.poolSize).sum)
    shardStats.indexEntries.update(partKeyIndex.indexNumEntries)
    shardStats.indexBytes.update(partKeyIndex.indexRamBytes)
    shardStats.numPartitions.update(numActivePartitions)
    val numIngesting = activelyIngesting.synchronized { activelyIngesting.size }
    shardStats.numActivelyIngestingParts.update(numIngesting)

    // Also publish MemFactory stats. Instance is expected to be shared, but no harm in
    // publishing a little more often than necessary.
    bufferMemoryManager.updateStats()
  }

  private def toPartKeyRecord(p: TimeSeriesPartition): PartKeyRecord = {
    assertThreadName(IOSchedName)
    var startTime = partKeyIndex.startTimeFromPartId(p.partID)
    if (startTime == -1) startTime = p.earliestTime // can remotely happen since lucene reads are eventually consistent
    if (startTime == Long.MaxValue) startTime = 0 // if for any reason we cant find the startTime, use 0
    val endTime = if (p.ingesting) {
      Long.MaxValue
    } else {
      val et = p.timestampOfLatestSample  // -1 can be returned if no sample after reboot
      if (et == -1) System.currentTimeMillis() else et
    }
    PartKeyRecord(p.partKeyBytes, startTime, endTime, shardNum)
  }

  // scalastyle:off method.length
  private def doFlushSteps(flushGroup: FlushGroup,
                           partitionIt: Iterator[TimeSeriesPartition]): Task[Response] = {
    assertThreadName(IngestSchedName)
    val flushStart = System.currentTimeMillis()

    // Only allocate the blockHolder when we actually have chunks/partitions to flush
    val blockHolder = blockFactoryPool.checkoutForFlush(flushGroup.groupNum)

    val chunkSetIter = partitionIt.flatMap { p =>
      // TODO re-enable following assertion. Am noticing that monix uses TrampolineExecutionContext
      // causing the iterator to be consumed synchronously in some cases. It doesnt
      // seem to be consistent environment to environment.
      // assertThreadName(IOSchedName)

      /* Step 2: Make chunks to be flushed for each partition */
      val chunks = p.makeFlushChunks(blockHolder)

      /* VERY IMPORTANT: This block is lazy and is executed when chunkSetIter is consumed
         in writeChunksFuture below */

      /* Step 4: Update endTime of all partKeys that stopped ingesting in this flush period. */
      updateIndexWithEndTime(p, chunks, flushGroup.dirtyPartsToFlush)
      chunks
    }

    // Note that all cassandra writes below  will have included retries. Failures after retries will imply data loss
    // in order to keep the ingestion moving. It is important that we don't fall back far behind.

    /* Step 5.1: Kick off partition iteration to persist chunks to column store */
    val writeChunksFuture = writeChunks(flushGroup, chunkSetIter, partitionIt, blockHolder)

    // Step 5.2: Get the updated partIds for publishing.
    // NOTE: We need to make sure that the store/fetch operation to fetch has to happen in Ingestion thread.
    val updatedPartIds = updatedPartIdsForPublishing match {
      case Some(publisher) => publisher.fetchAll()
      case None => debox.Buffer.empty[Int]
    }

    /* Step 5.3: We flush dirty part keys in the one designated group for each shard.
     * We recover future since we want to proceed to write dirty part keys even if chunk flush failed.
     * This is done after writeChunksFuture because chunkSetIter is lazy. More partKeys could
     * be added during iteration due to endTime detection
     */
    val writeDirtyPartKeysFuture = writeChunksFuture.recover {case _ => Success}
      .flatMap( _=> {
        // Publish the real-time partKey updates for downstream applications to consume.
        // NOTE: This is different from the partKey persist task that happens in Step 5.3. The overall
        // in both the task is, but this task tracks changes more real-time for the given shard irrespective of
        // the given num-group.
        // IMPORTANT: We need to make sure that the following publish task is NOT executed in the ingestion thread.
        // We also need to make sure that the ingestion thread is not blocked or waiting on it.
        // to make sure publish task doesn't cause any issue, we handle any exception raised by the task.
        publishDirtyPartKeys(updatedPartIds).recover {case _ => Success}
        writeDirtyPartKeys(flushGroup)
      })

    /* Step 6: Checkpoint after dirty part keys and chunks are flushed */
    val result = Future.sequence(Seq(writeChunksFuture, writeDirtyPartKeysFuture)).map {
      _.find(_.isInstanceOf[ErrorResponse]).getOrElse(Success)
    }.flatMap {
      case Success           => commitCheckpoint(ref, shardNum, flushGroup)
      case er: ErrorResponse => Future.successful(er)
    }.recover { case e =>
      logger.error(s"Internal Error when persisting chunks in dataset=$ref shard=$shardNum - should " +
        s"have not reached this state", e)
      DataDropped
    }
    result.onComplete { resp =>
      assertThreadName(IngestSchedName)
      try {
        // COMMENTARY ON BUG FIX DONE: Mark used blocks as reclaimable even on failure. Even if cassandra write fails
        // or other errors occur, we cannot leave blocks as not reclaimable and also release the factory back into pool.
        // Earlier, we were not calling this with the hope that next use of the blockMemFactory will mark them
        // as reclaimable. But the factory could be used for a different flush group. Not the same one. It can
        // succeed, and the wrong blocks can be marked as reclaimable.
        // Can try out tracking unreclaimed blockMemFactories without releasing, but it needs to be separate PR.
        blockHolder.markFullBlocksReclaimable()
        blockFactoryPool.release(blockHolder)
        flushDoneTasks(flushGroup, resp)
        shardStats.chunkFlushTaskLatency.record(System.currentTimeMillis() - flushStart)
      } catch { case e: Throwable =>
        logger.error(s"Error when wrapping up doFlushSteps in dataset=$ref shard=$shardNum", e)
      }
    }(ingestSched)
    // Note: The data structures accessed by flushDoneTasks can only be safely accessed by the
    //       ingestion thread, hence the onComplete steps are run from that thread.
    Task.fromFuture(result)
  }

  private def commitCheckpoint(ref: DatasetRef, shardNum: Int, flushGroup: FlushGroup): Future[Response] = {
    assertThreadName(IOSchedName)
    // negative checkpoints are refused by Kafka, and also offsets should be positive
    if (flushGroup.flushWatermark > 0) {
      val fut = metastore.writeCheckpoint(ref, shardNum, flushGroup.groupNum, flushGroup.flushWatermark).map { r =>
        shardStats.flushesSuccessful.increment()
        r
      }.recover { case e =>
        logger.error(s"Critical! Checkpoint persistence skipped in dataset=$ref shard=$shardNum", e)
        shardStats.flushesFailedOther.increment()
        // skip the checkpoint write
        // Sorry - need to skip to keep the ingestion moving
        DataDropped
      }
      // Update stats
      if (_offset >= 0) shardStats.offsetLatestInMem.update(_offset)
      groupWatermark(flushGroup.groupNum) = flushGroup.flushWatermark
      val maxWatermark = groupWatermark.max
      val minWatermark = groupWatermark.min
      if (maxWatermark >= 0) shardStats.offsetLatestFlushed.update(maxWatermark)
      if (minWatermark >= 0) shardStats.offsetEarliestFlushed.update(minWatermark)
      fut
    } else {
      Future.successful(NotApplied)
    }
  }

  protected def flushDoneTasks(flushGroup: FlushGroup, resTry: Try[Response]): Unit = {
    assertThreadName(IngestSchedName)
    resTry.foreach { resp =>
      logger.info(s"Flush of dataset=$ref shard=$shardNum group=${flushGroup.groupNum} " +
        s"flushWatermark=${flushGroup.flushWatermark} response=$resp offset=${_offset}")
    }
    updateGauges()
  }

  /**
   * Publishing partKey updates for downstream consumers.
   * @return filodb.core.Response status
   */
  private def publishDirtyPartKeys(updatedPartIds: Buffer[Int]): Future[Response] = {
    // Early exit if nothing is present to publish
    if (updatedPartIds.isEmpty) {
      return Future.successful(Success)
    }
    updatedPartIdsForPublishing match {
      case Some(publisher) => {
        assertThreadName(IOSchedName)
        val totalUpdates = updatedPartIds.length
        val partKeyRecords = InMemPartitionIterator2(updatedPartIds).map(toPartKeyRecord)
        val fut = publisher.publish(ingestConsumer.ingestOffset, partKeyRecords)
        fut.onComplete {
          case scala.util.Success(resp) => logger.info(s"[PKUpdatePublisher] shard=${shardNum} ${totalUpdates}" +
            s" pk updates published with resp: $resp")
          case scala.util.Failure(ex) => logger.error(s"[PKUpdatePublisher] shard=${shardNum} at-most ${totalUpdates}" +
            s" pk updates failed with exception", ex)
        }
        fut
      }
      case None => Future.successful(Success) // No publishing in this case
    }
  }

  // scalastyle:off method.length
  private def writeDirtyPartKeys(flushGroup: FlushGroup): Future[Response] = {
    val partKeyRecords = InMemPartitionIterator2(flushGroup.dirtyPartsToFlush).map(toPartKeyRecord)
    assertThreadName(IOSchedName)
    val updateHour = System.currentTimeMillis() / 1000 / 60 / 60
    colStore.writePartKeys(ref, shardNum,
      Observable.fromIteratorUnsafe(partKeyRecords),
      storeConfig.diskTTLSeconds, updateHour).map { resp =>
      if (flushGroup.dirtyPartsToFlush.length > 0) {
        logger.info(s"Finished flush of partKeys numPartKeys=${flushGroup.dirtyPartsToFlush.length}" +
          s" resp=$resp for dataset=$ref shard=$shardNum")
        shardStats.numDirtyPartKeysFlushed.increment(flushGroup.dirtyPartsToFlush.length)
      }
      resp
    }.recover { case e =>
      logger.error(s"Internal Error when persisting part keys in dataset=$ref shard=$shardNum - " +
        "should have not reached this state", e)
      DataDropped
    }
  }
  // scalastyle:on method.length

  private def writeChunks(flushGroup: FlushGroup,
                          chunkSetIt: Iterator[ChunkSet],
                          partitionIt: Iterator[TimeSeriesPartition],
                          blockHolder: BlockMemFactory): Future[Response] = {
    assertThreadName(IngestSchedName)

    val chunkSetStream = Observable.fromIteratorUnsafe(chunkSetIt)
    logger.debug(s"Created flush ChunkSets stream for group ${flushGroup.groupNum} in " +
      s"dataset=$ref shard=$shardNum")

    colStore.write(ref, chunkSetStream, storeConfig.diskTTLSeconds).recover { case e =>
      logger.error(s"Critical! Chunk persistence failed after retries and skipped in dataset=$ref " +
        s"shard=$shardNum", e)
      shardStats.flushesFailedChunkWrite.increment()

      // Encode and free up the remainder of the WriteBuffers that have not been flushed yet.  Otherwise they will
      // never be freed.
      partitionIt.foreach(_.encodeAndReleaseBuffers(blockHolder))
      // If the above futures fail with ErrorResponse because of DB failures, skip the chunk.
      // Sorry - need to drop the data to keep the ingestion moving
      DataDropped
    }
  }

  /////// END SHARD FLUSH METHODS ///////////////////

  /////// START TIME SERIES EVICTION / REMOVAL METHODS ///////////////////

  private def startHeadroomTask(sched: Scheduler) = {
    sched.scheduleWithFixedDelay(1, 1, TimeUnit.MINUTES, new Runnable {
      def run() = {
        evictForHeadroom()
      }
    })
  }

  /**
   * Check and evict partitions to free up memory and heap space.  NOTE: This must be called in the ingestion
   * stream so that there won't be concurrent other modifications.  Ideally this is called when trying to add partitions
   *
   * Expected to be called from evictForHeadroom method, only after obtaining evictionLock
   * to prevent wrong query results.
   *
   * @return true if able to evict enough or there was already space, false if not able to evict and not enough mem
   */
  private[memstore] def makeSpaceForNewPartitions(forceEvict: Boolean): Boolean = {
    assertThreadName(IngestSchedName)
    val numPartsToEvict = if (forceEvict) (targetMaxPartitions * ensureTspHeadroomPercent / 100).toInt
                          else evictionPolicy.numPartitionsToEvictForHeadroom(partSet.size, targetMaxPartitions,
                                                                              bufferMemoryManager)
    if (numPartsToEvict > 0) {
      evictPartitions(numPartsToEvict)
    } else {
      logger.error(s"Negative or Zero numPartsToEvict when eviction is needed! Is the system overloaded?")
      false
    }
  }

  /**
   * When purge happens faster than eviction and when eviction method is never called,
   * the evictablePartIds list keeps growing without control. We need to ensure cap its
   * size by removing it just enough items which in fact may already have been purged.
   */
  private[memstore] def ensureCapOnEvictablePartIds(): Unit = {
    assertThreadName(IngestSchedName)
    val numPartitions = partitions.size()
    val evictablePartIdsSize = evictablePartIds.size
    if (evictablePartIdsSize > numPartitions) {
      evictPartitions(evictablePartIdsSize - numPartitions)
    }
  }

  // scalastyle:off method.length
  private[memstore] def evictPartitions(numPartsToEvict: Int): Boolean = {
    assertThreadName(IngestSchedName)
    val partIdsToEvict = partitionsToEvict(numPartsToEvict)
    if (partIdsToEvict.isEmpty) {
      logger.warn(s"dataset=$ref shard=$shardNum No partitions to evict but we are still low on space. " +
        s"DATA WILL BE DROPPED")
      return false
    }
    // Finally, prune partitions and keyMap data structures
    logger.info(s"Evicting partitions from dataset=$ref shard=$shardNum ...")
    val intIt = partIdsToEvict.iterator()
    var numPartsEvicted = 0
    var numPartsAlreadyEvicted = 0
    var numPartsIngestingNotEvictable = 0
    val successfullyEvictedParts = new EWAHCompressedBitmap()
    while (intIt.hasNext) {
      val partitionObj = partitions.get(intIt.next)
      if (partitionObj != UnsafeUtils.ZeroPointer) {
        if (!partitionObj.ingesting) { // could have started re-ingesting after it got into evictablePartIds queue
          logger.debug(s"Evicting partId=${partitionObj.partID} ${partitionObj.stringPartition} " +
            s"from dataset=$ref shard=$shardNum")
          // add the evicted partKey to a bloom filter so that we are able to quickly
          // find out if a partId has been assigned to an ingesting partKey before a more expensive lookup.
          evictedPartKeys.synchronized {
            if (!evictedPartKeysDisposed) {
              evictedPartKeys.add(PartKey(partitionObj.partKeyBase, partitionObj.partKeyOffset))
            }
          }
          // The previously created PartKey is just meant for bloom filter and will be GCed
          removePartition(partitionObj)
          successfullyEvictedParts.set(partitionObj.partID)
          numPartsEvicted += 1
        } else {
          numPartsIngestingNotEvictable += 1
        }
      } else {
        numPartsAlreadyEvicted += 1
      }
    }
    // Pruning group bitmaps.
    for { group <- 0 until numGroups } {
      partitionGroups(group) = partitionGroups(group).andNot(successfullyEvictedParts)
    }
    val elemCount = evictedPartKeys.synchronized {
      if (!evictedPartKeysDisposed) evictedPartKeys.approximateElementCount() else 0
    }
    shardStats.evictedPkBloomFilterSize.update(elemCount)
    logger.info(s"Eviction task complete on dataset=$ref shard=$shardNum numPartsEvicted=$numPartsEvicted " +
      s"numPartsAlreadyEvicted=$numPartsAlreadyEvicted numPartsIngestingNotEvictable=$numPartsIngestingNotEvictable")
    shardStats.partitionsEvicted.increment(numPartsEvicted)
    true
  }
  // scalastyle:on method.length

  private def partitionsToEvict(numPartsToEvict: Int): debox.Buffer[Int] = {
    val partIdsToEvict = debox.Buffer.ofSize[Int](numPartsToEvict)
    evictableOdpPartIds.removeInto(numPartsToEvict, partIdsToEvict)
    if (partIdsToEvict.length < numPartsToEvict) {
      evictablePartIds.removeInto(numPartsToEvict - partIdsToEvict.length, partIdsToEvict)
    }
    shardStats.evictablePartKeysSize.update(evictableOdpPartIds.size + evictablePartIds.size)
    partIdsToEvict
  }

  /**
   * Calculate lock timeout based on headroom space available.
   * Lower the space available, longer the timeout.
   * If low on free space (under 2%), we make the linear timeout increase steeper.
   */
  private def getHeadroomLockTimeout(currentFreePercent: Double, ensurePercent: Double): Int = {
    if (currentFreePercent > 2) { // 2% threshold is hardcoded for now; configure later if really needed
      // Ramp up the timeout as the current headroom shrinks. Max timeout per attempt is a little
      // over 2 seconds, and the total timeout can be double that, for a total of 4 seconds.
      ((1.0 - (currentFreePercent / ensurePercent)) * EvictionLock.maxTimeoutMillis).toInt
    } else {
      // Ramp up the timeout aggressively as the current headroom shrinks. Max timeout per attempt is a little
      // over 65 seconds, and the total timeout can be double that, for a total of 65*2 seconds.
      ((1.0 - (currentFreePercent / ensurePercent)) * EvictionLock.direCircumstanceMaxTimeoutMillis).toInt
    }
  }

  /**
   * This task is run every 1 minute to make headroom in memory. It is also called
   * from createNewPartition method (inline during ingestion) if we run out of space between
   * headroom task runs.
   * This method acquires eviction lock and reclaim block and TSP memory.
   * If addPartitions is disabled, we force eviction even if we cannot acquire eviction lock.
   * @return true if eviction was attempted
   */
    // scalastyle:off method.length
  private[memstore] def evictForHeadroom(): Boolean = {

    // measure how much headroom we have
    val blockStoreCurrentFreePercent = blockStore.currentFreePercent
    val tspCountFreePercent = (targetMaxPartitions - partitions.size.toDouble) * 100 / targetMaxPartitions
    val nativeMemFreePercent = bufferMemoryManager.numFreeBytes.toDouble * 100 /
      bufferMemoryManager.upperBoundSizeInBytes

    // calculate lock timeouts based on free percents and target headroom to maintain. Lesser the headroom,
    // higher the timeout. Choose highest among the three.
    val blockTimeoutMs = getHeadroomLockTimeout(blockStoreCurrentFreePercent, ensureBlockHeadroomPercent)
    val tspTimeoutMs: Int = getHeadroomLockTimeout(tspCountFreePercent, ensureTspHeadroomPercent)
    val nativeMemTimeoutMs = getHeadroomLockTimeout(nativeMemFreePercent, ensureNativeMemHeadroomPercent)
    val highestTimeoutMs = Math.max(Math.max(blockTimeoutMs, tspTimeoutMs), nativeMemTimeoutMs)

    // whether to force evict even if lock cannot be acquired, if situation is dire
    // We force evict since we cannot slow down ingestion since alerting queries are at stake.
    val forceEvict = addPartitionsDisabled.get || blockStoreCurrentFreePercent < 1d ||
      tspCountFreePercent < 1d || nativeMemFreePercent < 1d

    // do only if one of blocks or TSPs need eviction or if addition of partitions disabled
    if (highestTimeoutMs > 0 || forceEvict) {
      val start = System.nanoTime()
      val timeoutMs = if (forceEvict) EvictionLock.direCircumstanceMaxTimeoutMillis else highestTimeoutMs
      logger.info(s"Preparing to evictForHeadroom on dataset=$ref shard=$shardNum since " +
        s"blockStoreCurrentFreePercent=$blockStoreCurrentFreePercent tspCountFreePercent=$tspCountFreePercent " +
        s"nativeMemFreePercent=$nativeMemFreePercent forceEvict=$forceEvict timeoutMs=$timeoutMs")
      val acquired = evictionLock.tryExclusiveReclaimLock(timeoutMs)
      // if forceEvict is true, then proceed even if we dont have a lock
      val jobDone = if (forceEvict || acquired) {
        if (!acquired) logger.error(s"Since addPartitionsDisabled is true, proceeding with reclaim " +
          s"even though eviction lock couldn't be acquired with final timeout of $timeoutMs ms. Trading " +
          s"off possibly wrong query results for old timestamps (due to old inactive partitions that would" +
          s" be evicted and skipped) in order to unblock ingestion and stop data loss. EvictionLock: $evictionLock")
        try {
          if (blockTimeoutMs > 0) {
            blockStore.ensureHeadroom(ensureBlockHeadroomPercent)
          }
          if (tspTimeoutMs > 0 || nativeMemTimeoutMs > 0) {
            if (makeSpaceForNewPartitions(forceEvict)) addPartitionsDisabled := false
          }
        } finally {
          if (acquired) evictionLock.releaseExclusive()
        }
        true
      } else {
        // could not do eviction since lock was not obtained
        shardStats.missedEviction.increment()
        false
      }
      val stall = System.nanoTime() - start
      shardStats.memstoreEvictionStall.increment(stall)
      jobDone
    } else {
      true
    }
  }
  // scalastyle:on method.length

  /**
   * Removes the given partition from our in-memory data structures.
   * Also frees partition key if necessary.
   * It is called either when evicting the partition, or permanently purging the partition.
   * Note this does not remove the partition key from index.
   */
  private def removePartition(partitionObj: TimeSeriesPartition): Unit = {
    assertThreadName(IngestSchedName)
    val stamp = partSetLock.writeLock()
    try {
      partSet.remove(partitionObj)
    } finally {
      partSetLock.unlockWrite(stamp)
    }
    if (partitions.remove(partitionObj.partID, partitionObj)) {
      partitionObj.shutdown()
    }
  }

  /**
   * Called during ingestion if we run out of memory while creating TimeSeriesPartition, or
   * if we went above the maxPartitionsLimit without being able to evict. Can appens if
   * within 1 minute (time between headroom tasks) too many new time series was added and it
   * went beyond limit of max partitions (or ran out of native memory).
   *
   * When partition addition is disabled, headroom task begins to run inline during ingestion
   * with force-eviction enabled.
   */
  private def disableAddPartitions(): Unit = {
    assertThreadName(IngestSchedName)
    if (addPartitionsDisabled.compareAndSet(false, true))
      logger.warn(s"dataset=$ref shard=$shardNum: Out of native memory, or max partitions reached. " +
        s"Not able to evict enough; adding partitions disabled")
    shardStats.dataDropped.increment()
  }

  /////// END TIME SERIES EVICTION / REMOVAL METHODS ///////////////////

  /////// START SHARD QUERY METHODS ///////////////////

  def scanTsCardinalities(shardKeyPrefix: Seq[String], depth: Int): Seq[CardinalityRecord] = {
    if (storeConfig.meteringEnabled) {
      cardTracker.scan(shardKeyPrefix, depth)
    } else {
      throw new IllegalArgumentException("Metering is not enabled")
    }
  }

  def indexNames(limit: Int): Seq[String] = partKeyIndex.indexNames(limit)

  def labelValues(labelName: String, topK: Int): Seq[TermInfo] = partKeyIndex.indexValues(labelName, topK)

  /**
   * This method is to apply column filters and fetch matching time series partitions.
   *
   * @param filters column filter
   * @param labelNames labels to return in the response
   * @param endTime end time
   * @param startTime start time
   * @param limit series limit
   * @return returns an iterator of map of label key value pairs of each matching time series
   */
  def labelValuesWithFilters(filters: Seq[ColumnFilter],
                             labelNames: Seq[String],
                             endTime: Long,
                             startTime: Long,
                             querySession: QuerySession,
                             limit: Int): Iterator[Map[ZeroCopyUTF8String, ZeroCopyUTF8String]] = {
    // TODO methods using faceting could be used here, but punted until performance test is completed
    val metricShardKeys = schemas.part.options.shardKeyColumns
    val metricGroupBy = deploymentPartitionName +: clusterType +: shardKeyValuesFromFilter(metricShardKeys, filters)
    LabelValueResultIterator(partKeyIndex.partIdsFromFilters(filters, startTime, endTime),
      labelNames, querySession, metricGroupBy, limit)
  }

  /**
   * This method is to apply column filters and fetch values for a label.
   *
   * @param filters column filter
   * @param label label values to return in the response
   * @param endTime end time
   * @param startTime start time
   * @param limit series limit
   * @return returns an iterator of values of for a given label
   */
  def singleLabelValuesWithFilters(filters: Seq[ColumnFilter],
                                   label: String,
                                   endTime: Long,
                                   startTime: Long,
                                   querySession: QuerySession,
                                   limit: Int): Iterator[ZeroCopyUTF8String] = {
    val metricShardKeys = schemas.part.options.shardKeyColumns
    val metricGroupBy = deploymentPartitionName +: clusterType +: shardKeyValuesFromFilter(metricShardKeys, filters)
    val startNs = Utils.currentThreadCpuTimeNanos
    val res = if (indexFacetingEnabledAllLabels ||
      (indexFacetingEnabledShardKeyLabels && schemas.part.options.shardKeyColumns.contains(label))) {
      partKeyIndex.labelValuesEfficient(filters, startTime, endTime, label, limit).iterator.map(_.utf8)
    } else {
      SingleLabelValuesResultIterator(partKeyIndex.partIdsFromFilters(filters, startTime, endTime),
        label, querySession, metricGroupBy, limit)
    }
    querySession.queryStats.getCpuNanosCounter(metricGroupBy).addAndGet(startNs - Utils.currentThreadCpuTimeNanos)
    res
  }

  /**
   * This method is to apply column filters and fetch matching time series partitions.
   *
   * @param filter column filter
   * @param endTime end time
   * @param startTime start time
   * @return returns an iterator of map of label key value pairs of each matching time series
   */
  def labelNames(filter: Seq[ColumnFilter],
                 endTime: Long,
                 startTime: Long): Seq[String] =
    partKeyIndex.labelNamesEfficient(filter, startTime, endTime)

  /**
   * Iterator for traversal of partIds, value for the given label will be extracted from the ParitionKey.
   * this implementation maps partIds to label/values eagerly, this is done inorder to dedup the results.
   */
  private def labelNamesFromPartKeys(partId: Int): Seq[String] = {
    val results = new mutable.HashSet[String]
    if (PartKeyLuceneIndex.NOT_FOUND == partId) Seq.empty
    else {
      val partKeyWithTimes = partKeyFromPartId(partId)
      results ++= schemas.part.binSchema.colNames(partKeyWithTimes.base, partKeyWithTimes.offset)
      results.toSeq
    }
  }

  /**
   * This method is to apply column filters and fetch matching time series partition keys.
   */
  def partKeysWithFilters(filter: Seq[ColumnFilter],
                          fetchFirstLastSampleTimes: Boolean,
                          endTime: Long,
                          startTime: Long,
                          limit: Int): Iterator[Map[ZeroCopyUTF8String, ZeroCopyUTF8String]] = {
    if (fetchFirstLastSampleTimes) {
      partKeyIndex.partKeyRecordsFromFilters(filter, startTime, endTime, limit).iterator.map { pk =>
        val partKeyMap = convertPartKeyWithTimesToMap(
          PartKeyWithTimes(pk.partKey, UnsafeUtils.arayOffset, pk.startTime, pk.endTime))
        partKeyMap ++ Map(
          ("_firstSampleTime_".utf8, pk.startTime.toString.utf8),
          ("_lastSampleTime_".utf8, pk.endTime.toString.utf8))
      }
    } else {
      val partIds = partKeyIndex.partIdsFromFilters(filter, startTime, endTime, limit)
      val inMem = InMemPartitionIterator2(partIds)
      val inMemPartKeys = inMem.map { p =>
        convertPartKeyWithTimesToMap(PartKeyWithTimes(p.partKeyBase, p.partKeyOffset, -1, -1))}
      val skippedPartKeys = inMem.skippedPartIDs.iterator().map(partId => {
        convertPartKeyWithTimesToMap(partKeyFromPartId(partId))})
      (inMemPartKeys ++ skippedPartKeys)
    }
  }

  private def convertPartKeyWithTimesToMap(partKey: PartKeyWithTimes): Map[ZeroCopyUTF8String, ZeroCopyUTF8String] = {
    schemas.part.binSchema.toStringPairs(partKey.base, partKey.offset).map(pair => {
      pair._1.utf8 -> pair._2.utf8
    }).toMap ++
      Map(Schemas.TypeLabel.utf8 -> Schemas.global.schemaName(RecordSchema.schemaID(partKey.base, partKey.offset)).utf8)
  }

  /**
   * retrieve partKey for a given PartId
   */
  private def partKeyFromPartId(partId: Int): PartKeyWithTimes = {
    val nextPart = partitions.get(partId)
    if (nextPart != UnsafeUtils.ZeroPointer)
      PartKeyWithTimes(nextPart.partKeyBase, nextPart.partKeyOffset, -1, -1)
    else { //retrieving PartKey from lucene index
      shardStats.indexPartkeyLookups.increment()
      val partKeyByteBuf = partKeyIndex.partKeyFromPartId(partId)
      if (partKeyByteBuf.isDefined) PartKeyWithTimes(partKeyByteBuf.get.bytes, UnsafeUtils.arayOffset, -1, -1)
      else throw new IllegalStateException("This is not an expected behavior." +
        " PartId should always have a corresponding PartKey!")
    }
  }

  def numRowsIngested: Long = ingested

  def numActivePartitions: Int = partSet.size

  def latestOffset: Long = _offset

  private[core] def getPartition(partKey: Array[Byte]): Option[TimeSeriesPartition] = {
    var part: Option[FiloPartition] = None
    // Access the partition set optimistically. If nothing acquired the write lock, then
    // nothing changed in the set, and the partition object is the correct one.
    var stamp = partSetLock.tryOptimisticRead()
    if (stamp != 0) {
      part = partSet.getWithPartKeyBR(partKey, UnsafeUtils.arayOffset, schemas.part)
    }
    if (!partSetLock.validate(stamp)) {
      // Because the stamp changed, the write lock was acquired and the set likely changed.
      // Try again with a full read lock, which will block if necessary so as to not run
      // concurrently with any thread making changes to the set. This guarantees that
      // the correct partition is returned.
      stamp = partSetLock.readLock()
      try {
        part = partSet.getWithPartKeyBR(partKey, UnsafeUtils.arayOffset, schemas.part)
      } finally {
        partSetLock.unlockRead(stamp)
      }
    }
    part.map(_.asInstanceOf[TimeSeriesPartition])
  }

  protected def schemaIDFromPartID(partID: Int): Int = {
    partitions.get(partID) match {
      case TimeSeriesShard.OutOfMemPartition =>
        partKeyIndex.partKeyFromPartId(partID).map { pkBytesRef =>
          val unsafeKeyOffset = PartKeyIndexRaw.bytesRefToUnsafeOffset(pkBytesRef.offset)
          RecordSchema.schemaID(pkBytesRef.bytes, unsafeKeyOffset)
        }.getOrElse(-1)
      case p: TimeSeriesPartition => p.schema.schemaHash
    }
  }

  def analyzeAndLogCorruptPtr(cve: CorruptVectorException): Unit =
    logger.error(cve.getMessage + "\n" + BlockDetective.stringReport(cve.ptr, blockStore, blockFactoryPool))

  private def shardKeyValuesFromFilter(shardKeyColumns: Seq[String], filters: Seq[ColumnFilter]): Seq[String] = {
    shardKeyColumns.map { col =>
      filters.collectFirst {
        case ColumnFilter(c, Filter.Equals(filtVal: String)) if c == col => filtVal
        case ColumnFilter(c, Filter.EqualsRegex(filtVal: String)) if c == col => filtVal
      }.getOrElse("multiple")
    }.toList
  }

  /**
   * Looks up partitions and schema info from ScanMethods, usually by doing a Lucene search.
   * Also returns detailed information about what is in memory and not, and does schema discovery.
   */
  // scalastyle:off method.length
  def lookupPartitions(partMethod: PartitionScanMethod,
                       chunkMethod: ChunkScanMethod,
                       querySession: QuerySession): PartLookupResult = {
    // At the end, MultiSchemaPartitionsExec.execute releases the lock when the task is complete
    partMethod match {
      case SinglePartitionScan(partition, _) =>
        val partIds = debox.Buffer.empty[Int]
        getPartition(partition).foreach(p => partIds += p.partID)
        PartLookupResult(shardNum, chunkMethod, partIds, Some(RecordSchema.schemaID(partition)),
          dataBytesScannedCtr = querySession.queryStats.getDataBytesScannedCounter())
      case MultiPartitionScan(partKeys, _)   =>
        val partIds = debox.Buffer.empty[Int]
        partKeys.flatMap(getPartition).foreach(p => partIds += p.partID)
        PartLookupResult(shardNum, chunkMethod, partIds, partKeys.headOption.map(RecordSchema.schemaID),
          dataBytesScannedCtr = querySession.queryStats.getDataBytesScannedCounter())
      case FilteredPartitionScan(_, filters) =>
        val metricShardKeys = schemas.part.options.shardKeyColumns
        val metricGroupBy = deploymentPartitionName +: clusterType +: shardKeyValuesFromFilter(metricShardKeys, filters)
        val chunksReadCounter = querySession.queryStats.getDataBytesScannedCounter(metricGroupBy)
        // No matter if there are filters or not, need to run things through Lucene so we can discover potential
        // TSPartitions to read back from disk
        val startNs = Utils.currentThreadCpuTimeNanos
        val matches = partKeyIndex.partIdsFromFilters(filters, chunkMethod.startTime, chunkMethod.endTime)
        shardStats.queryTimeRangeMins.record((chunkMethod.endTime - chunkMethod.startTime) / 60000 )
        querySession.queryStats.getTimeSeriesScannedCounter(metricGroupBy).addAndGet(matches.length)
        querySession.queryStats.getCpuNanosCounter(metricGroupBy).addAndGet(Utils.currentThreadCpuTimeNanos - startNs)
        Kamon.currentSpan().tag(s"num-partitions-from-index-$shardNum", matches.length)

        // first find out which partitions are being queried for data not in memory
        val firstPartId = if (matches.isEmpty) None else Some(matches(0))
        val _schema = firstPartId.map(schemaIDFromPartID)
        _schema.foreach { s =>
          shardStats.queriesBySchema.withTag("schema", schemas(s).name).increment()
        }
        val it1 = InMemPartitionIterator2(matches)
        val partIdsToPage = it1.filter(_.earliestTime > chunkMethod.startTime).map(_.partID)
        val partIdsNotInMem = it1.skippedPartIDs
        Kamon.currentSpan().tag(s"num-partitions-not-in-memory-$shardNum", partIdsNotInMem.length)
        val startTimes = if (partIdsToPage.nonEmpty) {
          val st = partKeyIndex.startTimeFromPartIds(partIdsToPage)
          logger.debug(s"Some partitions have earliestTime > queryStartTime(${chunkMethod.startTime}); " +
            s"startTime lookup for query in dataset=$ref shard=$shardNum " +
            s"resulted in startTimes=$st")
          st
        }
        else {
          logger.debug(s"StartTime lookup was not needed. All partition's data for query in dataset=$ref " +
            s"shard=$shardNum are in memory")
          debox.Map.empty[Int, Long]
        }
        // now provide an iterator that additionally supplies the startTimes for
        // those partitions that may need to be paged
        PartLookupResult(shardNum, chunkMethod, matches, _schema, startTimes, partIdsNotInMem,
          Nil, chunksReadCounter)
    }
  }
  // scalastyle:on method.length

  def scanPartitions(iterResult: PartLookupResult,
                     colIds: Seq[Types.ColumnId],
                     querySession: QuerySession): Observable[ReadablePartition] = {

    val partIter = new InMemPartitionIterator2(iterResult.partsInMemory)
    Observable.fromIteratorUnsafe(partIter.map { p =>
      shardStats.partitionsQueried.increment()
      p
    })
  }

  /////// END SHARD QUERY METHODS ///////////////////

  /////// START SHARD SHUTDOWN METHODS ///////////////////

  /**
    * Please use this for testing only - reclaims ALL used offheap blocks.  Maybe you are trying to test
    * on demand paging.
    */
  private[filodb] def reclaimAllBlocksTestOnly() = blockStore.reclaimAll()

  /**
    * Reset all state in this shard.  Memory is not released as once released, then this class
    * cannot be used anymore (except partition key/chunkmap state is removed.)
    */
  def reset(): Unit = {
    logger.info(s"Clearing all MemStore state for dataset=$ref shard=$shardNum")
    ingestSched.executeTrampolined { () =>
      partitions.values.asScala.foreach(removePartition)
    }
    partKeyIndex.reset()
    // TODO unable to reset/clear bloom filter
    ingested = 0L
    for { group <- 0 until numGroups } {
      partitionGroups(group) = new EWAHCompressedBitmap()
      groupWatermark(group) = Long.MinValue
    }
  }

  def shutdown(): Unit = {
    try {
      logger.info(s"Shutting down dataset=$ref shard=$shardNum")
      if (storeConfig.meteringEnabled) {
        cardTracker.close()
      }
      evictedPartKeys.synchronized {
        if (!evictedPartKeysDisposed) {
          evictedPartKeysDisposed = true
          evictedPartKeys.dispose()
        }
      }
      reset()   // Not really needed, but clear everything just to be consistent
      partKeyIndex.closeIndex()
        /* Don't explicitly free the memory just yet. These classes instead rely on a finalize
         method to ensure that no threads are accessing the memory before it's freed.
      blockStore.releaseBlocks()
      */
      headroomTask.cancel()
      ingestSched.shutdown()
    } catch { case e: Exception =>
      logger.error("Exception when shutting down shard", e)
    }
  }

  /////// END SHARD SHUTDOWN METHODS ///////////////////
}<|MERGE_RESOLUTION|>--- conflicted
+++ resolved
@@ -965,11 +965,8 @@
 
   private[memstore] def updatePartEndTimeInIndex(p: TimeSeriesPartition, endTime: Long): Unit = {
     partKeyIndex.updatePartKeyWithEndTime(p.partKeyBytes, p.partID, endTime)()
-<<<<<<< HEAD
-=======
     // Tracking updated partIds for real time publishing
     updatedPartIdsForPublishing.foreach( publisher => publisher.store(p.partID))
->>>>>>> 8b9f57b5
     shardStats.partKeyIndexUpdated.increment()
   }
 
@@ -1072,11 +1069,8 @@
         // causes endTime to be set to Long.MaxValue
         partKeyIndex.addPartKey(newPart.partKeyBytes, partId, startTime)()
         // Track new partkeys which are added to index.
-<<<<<<< HEAD
-=======
         // Tracking updated partIds for real time publishing
         updatedPartIdsForPublishing.foreach(publisher => publisher.store(partId))
->>>>>>> 8b9f57b5
         shardStats.partKeyIndexAdded.increment()
         if (storeConfig.meteringEnabled) {
           modifyCardinalityCountNoThrow(shardKey, 1, 1)
