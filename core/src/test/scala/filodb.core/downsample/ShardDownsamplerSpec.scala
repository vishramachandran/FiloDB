--- conflicted
+++ resolved
@@ -42,11 +42,7 @@
   val customSchema = customDataset.schema
 
   private val blockStore = MMD.blockStore
-<<<<<<< HEAD
-  protected val ingestBlockHolder = new BlockMemFactory(blockStore, None, promDataset.blockMetaSize,
-=======
   protected val ingestBlockHolder = new BlockMemFactory(blockStore, None, promDataset.schema.data.blockMetaSize,
->>>>>>> b1a2f4e1
                                                         MMD.dummyContext, true)
 
   val storeConf = TestData.storeConf.copy(maxChunksSize = 200)
