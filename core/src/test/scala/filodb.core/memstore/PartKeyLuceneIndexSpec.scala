--- conflicted
+++ resolved
@@ -57,28 +57,7 @@
       diskLocation, lifecycleManager)
   }
 
-<<<<<<< HEAD
-  it("should fetch only two part key records from filters") {
-    // Add the first ten keys and row numbers
-    val pkrs = partKeyFromRecords(dataset6, records(dataset6, readers.take(10)), Some(partBuilder))
-      .zipWithIndex.map { case (addr, i) =>
-      val pk = partKeyOnHeap(dataset6.partKeySchema, ZeroPointer, addr)
-      keyIndex.addPartKey(pk, i, i, i + 10)()
-      PartKeyLuceneIndexRecord(pk, i, i + 10)
-    }
-    keyIndex.refreshReadersBlocking()
-
-    val filter2 = ColumnFilter("Actor2Code", Equals("GOV".utf8))
-    val result = keyIndex.partKeyRecordsFromFilters(Seq(filter2), 0, Long.MaxValue, 2)
-    val expected = Seq(pkrs(7), pkrs(8))
-
-    result.map(_.partKey.toSeq) shouldEqual expected.map(_.partKey.toSeq)
-    result.map(p => (p.startTime, p.endTime)) shouldEqual expected.map(p => (p.startTime, p.endTime))
-  }
-
-=======
   it should behave like commonPartKeyTests(keyIndex, partBuilder)
->>>>>>> 66573400
 
   it("should fetch part key records from filters correctly with index caching disabled") {
     // Add the first ten keys and row numbers
@@ -107,11 +86,7 @@
     })
 
   }
-<<<<<<< HEAD
-  
-=======
-
->>>>>>> 66573400
+
   it("should fetch part key iterator records from filters correctly") {
     // Add the first ten keys and row numbers
     val pkrs = partKeyFromRecords(dataset6, records(dataset6, readers.take(10)), Some(partBuilder))
