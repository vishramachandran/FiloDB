package filodb.coordinator.queryengine

import scala.concurrent.{ExecutionContext, Future}
import scala.util.Try

import akka.actor.ActorRef
import akka.pattern.ask
import akka.util.Timeout
import com.typesafe.scalalogging.StrictLogging
import monix.eval.Task
import monix.reactive.Observable
import org.scalactic._

import filodb.coordinator.ShardMapper
import filodb.core.{ErrorResponse, Types}
import filodb.core.binaryrecord2.RecordBuilder
import filodb.core.metadata.Dataset
import filodb.core.query.{ColumnFilter, Filter}
import filodb.core.store._

final case class ChildErrorResponse(source: ActorRef, resp: ErrorResponse) extends
    Exception(s"From [$source] - $resp")

/**
 * Some utility methods useful for the rest of Query Engine, especially for helping
 * Logical -> Physical Plan conversion and implementing the Distribute* physical primitives
 */
object Utils extends StrictLogging {
  import filodb.coordinator.client.QueryCommands._
  import TrySugar._
  import filodb.coordinator.client.QueryCommands._

  /**
   * Convert column name strings into columnIDs.  NOTE: column names should not include row key columns
   * as those are automatically prepended.
   */
  def getColumnIDs(dataset: Dataset, colStrs: Seq[String]): Seq[Types.ColumnId] Or ErrorResponse =
    dataset.colIDs(colStrs: _*).badMap(missing => UndefinedColumns(missing.toSet))
           .map { ids =>   // avoid duplication if first ids are already row keys
             if (ids.take(dataset.rowKeyIDs.length) == dataset.rowKeyIDs) { ids }
             else { dataset.rowKeyIDs ++ ids }
           }

  /**
   * Validates a PartitionQuery, returning a set of PartitionScanMethods with shard numbers.
   * @param dataset the Dataset to query
   * @param shardMap a ShardMapper containing the routing from shards to nodes/coordinators
   * @param partQuery the PartitionQuery to validate
   * @param options the QueryOptions
   */
  def validatePartQuery(dataset: Dataset, shardMap: ShardMapper,
                        partQuery: PartitionQuery,
                        options: QueryOptions, spreadProvider: SpreadProvider):
  Seq[PartitionScanMethod] Or ErrorResponse =
    Try(partQuery match {
      case SinglePartitionQuery(keyParts) =>
        val partKey = dataset.partKey(keyParts: _*)
        val shard = shardMap.partitionToShardNode(partKey.hashCode).shard
        Seq(SinglePartitionScan(partKey, shard))

      case MultiPartitionQuery(keys) =>
        val partKeys = keys.map { k => dataset.partKey(k: _*) }
        partKeys.groupBy { pk => shardMap.partitionToShardNode(pk.hashCode).shard }
          .toSeq
          .filterNot { case (shard, keys) =>
            val emptyShard = shardMap.unassigned(shard)
            if (emptyShard) logger.warn(s"Ignoring ${keys.length} keys from unassigned shard $shard")
            emptyShard
          }
          .map { case (shard, keys) => MultiPartitionScan(keys, shard) }

      case FilteredPartitionQuery(filters) =>
        // get limited # of shards if shard key available, otherwise query all shards
        // TODO: monitor ratio of queries using shardKeyHash to queries that go to all shards
        val shards = options.shardOverrides.getOrElse {
          val shardCols = dataset.options.shardKeyColumns
          if (shardCols.length > 0) {
            shardHashFromFilters(filters, shardCols, dataset) match {
              case Some(shardHash) => shardMap.queryShards(shardHash,
<<<<<<< HEAD
                                                           options.spreadProvider.spreadFunc(filters).last.spread)
=======
                                                           spreadProvider.spreadFunc(filters).last.spread)
>>>>>>> 75b5c444
              case None            => throw new IllegalArgumentException(s"Must specify filters for $shardCols")
            }
          } else {
            shardMap.assignedShards
          }
        }
        logger.debug(s"Translated filters $filters into shards $shards using spread")
        shards.map { s => FilteredPartitionScan(ShardSplit(s), filters) }
    }).toOr.badMap {
      case m: MatchError => BadQuery(s"Could not parse $partQuery: ${m.getMessage}")
      case e: Exception => BadArgument(e.getMessage)
    }

  private def shardHashFromFilters(filters: Seq[ColumnFilter],
                                   shardColumns: Seq[String],
                                   dataset: Dataset): Option[Int] = {
    val shardValMap = shardColumns.map { shardCol =>
      // So to compute the shard hash we need shardCol == value filter (exact equals) for each shardColumn
      filters.find(f => f.column == shardCol) match {
        case Some(ColumnFilter(_, Filter.Equals(filtVal: String))) => shardCol -> filtVal
        case Some(ColumnFilter(_, filter)) =>
          logger.debug(s"Found filter for shard column $shardCol but $filter cannot be used for shard key routing")
          return None
        case _ =>
          logger.debug(s"Could not find filter for shard key column $shardCol, shard key hashing disabled")
          return None
      }
    }.toMap
    val metricColumn = dataset.options.metricColumn
    val metric = shardValMap(metricColumn)
    Some(RecordBuilder.shardKeyHash((shardValMap - metricColumn).values.toSeq, metric))
  }

  /**
   * Performs a scatter gather of a request to different NodeCoordinator's,
   * handling error responses, and returning it as an observable.
   * @param coordsAndMsgs a Seq of each coordinator ref to send a request to and the request message
   * @param parallelism at most this many requests will be outstanding at a time
   * @return an Observable[A] where A is the desired return type
   */
  def scatterGather[A](coordsAndMsgs: Seq[(ActorRef, Any)], parallelism: Int)
                      (implicit t: Timeout, ec: ExecutionContext): Observable[A] =
    Observable.fromIterable(coordsAndMsgs)
              .filter(_._1 != ActorRef.noSender)               // Filter out null ActorRef's
              .mapAsync(parallelism) { case (coordRef, msg) =>
                val future: Future[A] = (coordRef ? msg).map {
                  case err: ErrorResponse => throw ChildErrorResponse(coordRef, err)
                  case a: A @unchecked    => logger.trace(s"Received $a from $coordRef"); a
                }
                future.onFailure {
                  case e: Exception => logger.warn(s"Error asking $coordRef message $msg", e)
                }
                Task.fromFuture(future)
              }

  /**
   * A variant of the above where one can pass in PartitionScanMethods and a function to convert to a message
   */
  def scatterGather[A](shardMap: ShardMapper,
                       partMethods: Seq[PartitionScanMethod],
                       parallelism: Int)(msgFunc: PartitionScanMethod => Any)
                      (implicit t: Timeout, ec: ExecutionContext): Observable[A] = {
    val coordsAndMsgs = partMethods.map { method =>
      (shardMap.coordForShard(method.shard), msgFunc(method))
    }
    scatterGather[A](coordsAndMsgs, parallelism)
  }
}<|MERGE_RESOLUTION|>--- conflicted
+++ resolved
@@ -77,11 +77,7 @@
           if (shardCols.length > 0) {
             shardHashFromFilters(filters, shardCols, dataset) match {
               case Some(shardHash) => shardMap.queryShards(shardHash,
-<<<<<<< HEAD
-                                                           options.spreadProvider.spreadFunc(filters).last.spread)
-=======
                                                            spreadProvider.spreadFunc(filters).last.spread)
->>>>>>> 75b5c444
               case None            => throw new IllegalArgumentException(s"Must specify filters for $shardCols")
             }
           } else {
