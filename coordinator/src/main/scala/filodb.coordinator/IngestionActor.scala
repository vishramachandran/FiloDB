package filodb.coordinator

import scala.collection.mutable.{HashMap, HashSet}
import scala.concurrent.Future
import scala.util.{Failure, Success, Try}
import scala.util.control.NonFatal

import akka.actor.{ActorRef, Props}
import akka.event.LoggingReceive
import kamon.Kamon
import monix.execution.CancelableFuture
import monix.reactive.Observable
import net.ceedubs.ficus.Ficus._

import filodb.core.{DatasetRef, GlobalScheduler, Iterators}
import filodb.core.downsample.DownsampleConfig
import filodb.core.memstore._
import filodb.core.metadata.Dataset
import filodb.core.store.StoreConfig

object IngestionActor {
  final case class IngestRows(ackTo: ActorRef, shard: Int, records: SomeData)

  case object GetStatus

  final case class IngestionStatus(rowsIngested: Long)

  def props(dataset: Dataset,
            memStore: MemStore,
            source: NodeClusterActor.IngestionSource,
            downsample: DownsampleConfig,
            storeConfig: StoreConfig,
            statusActor: ActorRef): Props =
    Props(new IngestionActor(dataset, memStore, source, downsample, storeConfig, statusActor))
}

/**
  * Oversees ingestion and recovery process for a single dataset.  The overall process for a single shard:
  * 1. Shard state command is received and start() called
  * 2. MemStore.setup() is called for that shard
  * 3. IF no checkpoint data is found, THEN normal ingestion is started
  * 4. IF checkpoints are found, then recovery is started from the minimum checkpoint offset
  *    and goes until the maximum checkpoint offset.  These offsets are per subgroup of the shard.
  *    Progress will be sent at regular intervals
  * 5. Once the recovery has proceeded beyond the end checkpoint then normal ingestion is started
  *
  * ERROR HANDLING: currently any error in ingestion stream or memstore ingestion wll stop the ingestion
  *
  * @param storeConfig IngestionConfig.storeConfig, the store section of the source configuration
  * @param statusActor the actor to which to forward ShardEvents for status updates
  */
private[filodb] final class IngestionActor(dataset: Dataset,
                                           memStore: MemStore,
                                           source: NodeClusterActor.IngestionSource,
                                           downsample: DownsampleConfig,
                                           storeConfig: StoreConfig,
                                           statusActor: ActorRef) extends BaseActor {

  import IngestionActor._

  final val streamSubscriptions = new HashMap[Int, CancelableFuture[Unit]]
  final val streams = new HashMap[Int, IngestionStream]
  final val nodeCoord = context.parent
<<<<<<< HEAD
=======
  var shardStateVersion: Long = 0
>>>>>>> c3093591

  // Params for creating the default memStore flush scheduler
  private final val numGroups = storeConfig.groupsPerShard

  // The flush task has very little work -- pretty much none. Looking at doFlushSteps, you can see that
  // all of the heavy lifting -- including chunk encoding, forming the (potentially big) index timebucket blobs --
  // is all done in the ingestion thread. Even the futures used to do I/O will not be done in this flush thread...
  // they are allocated by the implicit ExecutionScheduler that Futures use and/or what C* etc uses.
  // The only thing that flushSched really does is tie up all these Futures together.  Thus we use the global one.
  // TODO: re-examine doFlushSteps and thread usage in flush tasks.
  import context.dispatcher
  val flushSched = GlobalScheduler.globalImplicitScheduler

  // TODO: add and remove per-shard ingestion sources?
  // For now just start it up one time and kill the actor if it fails
  val ctor = Class.forName(source.streamFactoryClass).getConstructors.head
  val streamFactory = ctor.newInstance().asInstanceOf[IngestionStreamFactory]
  logger.info(s"Using stream factory $streamFactory with config ${source.config}, storeConfig $storeConfig")

  override def postStop(): Unit = {
    super.postStop() // <- logs shutting down
    logger.info("Cancelling all streams and calling teardown")
    streamSubscriptions.keys.foreach(stopIngestion(_))
  }

  def receive: Receive = LoggingReceive {
    case GetStatus               => status(sender())
    case e: IngestRows           => ingest(e)
    case e: ShardIngestionState  => resync(e, sender())
  }

  /**
    * Compares the given shard mapper snapshot to the current set of shards being ingested and
    * reconciles any differences. It does so by stopping ingestion for shards that aren't mapped
    * to this node, and it starts ingestion for those that are.
    */
  private def resync(state: ShardIngestionState, origin: ActorRef): Unit = {
    if (invalid(state.ref)) {
      logger.error(s"$state is invalid for this ingester '${dataset.ref}'.")
      return
    }

    if (state.version != 0 && state.version <= shardStateVersion) {
      logger.info(s"Ignoring old ShardIngestionState version: ${state.version} <= $shardStateVersion")
      return
    }

    // Start with the full set of all shards being ingested, and remove shards from this set
    // which must continue being ingested.
    val shardsToStop = HashSet() ++ streams.keySet

    for (shard <- 0 until state.map.numShards) {
      if (state.map.coordForShard(shard) == context.parent) {
        if (state.map.isAnIngestionState(shard)) {
          if (shardsToStop.contains(shard)) {
            // Is aready ingesting, and it must not be stopped.
            shardsToStop.remove(shard)
          } else {
            // Isn't ingesting, so start it.
            startIngestion(shard)
          }
        } else {
          val status = state.map.statuses(shard)
          logger.info(s"Will stop ingestion of shard $shard due to status ${status}")
        }
      }
    }

    // Stop ingesting the rest.
    for (shard <- shardsToStop) {
      stopIngestion(shard)
    }

    if (state.version != 0) {
      shardStateVersion = state.version
    }
  }

  private def startIngestion(shard: Int): Unit = {
    try memStore.setup(dataset, shard, storeConfig, downsample) catch {
      case ShardAlreadySetup(ds, shard) =>
        logger.warn(s"dataset=$ds shard=$shard already setup, skipping....")
        return
    }

    val ingestion = for {
      _ <- memStore.recoverIndex(dataset.ref, shard)
      checkpoints <- memStore.metastore.readCheckpoints(dataset.ref, shard) }
    yield {
      if (checkpoints.isEmpty) {
        // Start normal ingestion with no recovery checkpoint and flush group 0 first
        normalIngestion(shard, None, 0, storeConfig.diskTTLSeconds)
      } else {
        // Figure out recovery end watermark and intervals.  The reportingInterval is the interval at which
        // offsets come back from the MemStore for us to report progress.
        val startRecoveryWatermark = checkpoints.values.min + 1
        val endRecoveryWatermark = checkpoints.values.max
        val lastFlushedGroup = checkpoints.find(_._2 == endRecoveryWatermark).get._1
        val reportingInterval = Math.max((endRecoveryWatermark - startRecoveryWatermark) / 20, 1L)
        logger.info(s"Starting recovery for dataset=${dataset.ref} " +
          s"shard=${shard}: from $startRecoveryWatermark to $endRecoveryWatermark; " +
          s"last flushed group $lastFlushedGroup")
        logger.info(s"Checkpoints for dataset=${dataset.ref} shard=${shard}: $checkpoints")
        for { lastOffset <- doRecovery(shard, startRecoveryWatermark, endRecoveryWatermark, reportingInterval,
                                       checkpoints) }
        yield {
          // Start reading past last offset for normal records; start flushes one group past last group
          normalIngestion(shard, Some(lastOffset + 1), (lastFlushedGroup + 1) % numGroups,
                          storeConfig.diskTTLSeconds)
        }
      }
    }

    ingestion.recover {
      case NonFatal(t) =>
        logger.error(s"Error occurred during initialization/execution of ingestion for " +
          s"dataset=${dataset.ref} shard=${shard}", t)
        handleError(dataset.ref, shard, t)
    }
  }

  private def flushStream(startGroupNo: Int = 0): Observable[FlushCommand] = {
    if (source.config.as[Option[Boolean]]("noflush").getOrElse(false)) {
      FlushStream.empty
    } else {
      FlushStream.interval(numGroups, storeConfig.flushInterval / numGroups, startGroupNo)
    }
  }

  /**
   * Initiates post-recovery ingestion and regular flushing from the source.
   * startingGroupNo and offset would be defined for recovery scenarios.
   * @param shard the shard number to start ingestion
   * @param offset optionally the offset to start ingestion at
   * @param startingGroupNo the group number to start flushes at
   */
  private def normalIngestion(shard: Int,
                              offset: Option[Long],
                              startingGroupNo: Int,
                              diskTimeToLiveSeconds: Int): Unit = {
    create(shard, offset) map { ingestionStream =>
      val stream = ingestionStream.get
      logger.info(s"Starting normal/active ingestion for dataset=${dataset.ref} shard=$shard at offset $offset")
      statusActor ! IngestionStarted(dataset.ref, shard, nodeCoord)

      streamSubscriptions(shard) = memStore.ingestStream(dataset.ref,
        shard,
        stream,
        flushSched,
        flushStream(startingGroupNo),
        diskTimeToLiveSeconds)
      // On completion of the future, send IngestionStopped
      // except for noOpSource, which would stop right away, and is used for sending in tons of data
      // also: small chance for race condition here due to remove call in stop() method
      streamSubscriptions(shard).onComplete {
        case Failure(x) =>
          handleError(dataset.ref, shard, x)
        case Success(_) =>
          // We dont release resources when finite ingestion ends normally.
          // Kafka ingestion is usually infinite and does not end unless canceled.
          // Cancel operation is already releasing after cancel is done.
          // We also have some tests that validate after finite ingestion is complete
          if (source != NodeClusterActor.noOpSource) statusActor ! IngestionStopped(dataset.ref, shard)
      }
    } recover { case t: Throwable =>
      logger.error(s"Error occurred when setting up ingestion pipeline for dataset=${dataset.ref} shard=$shard ", t)
      handleError(dataset.ref, shard, t)
    }
  }

  import Iterators._

  /**
   * Starts the recovery stream; returns the last offset read during recovery process
   * Periodically (every interval offsets) reports recovery progress
   * This stream is optimized for recovery; no flushes or other write I/O is performed.
   * @param shard the shard number to start recovery on
   * @param startOffset the starting offset to begin recovery
   * @param endOffset the offset past which recovery should stop (approximately)
   * @param interval the interval of reporting progress
   */
  private def doRecovery(shard: Int, startOffset: Long, endOffset: Long, interval: Long,
                         checkpoints: Map[Int, Long]): Future[Long] = {
    val futTry = create(shard, Some(startOffset)) map { ingestionStream =>
      val recoveryTrace = Kamon.buildSpan("ingestion-recovery-trace")
                               .withTag("shard", shard.toString)
                               .withTag("dataset", dataset.ref.toString).start()
      val stream = ingestionStream.get
      statusActor ! RecoveryInProgress(dataset.ref, shard, nodeCoord, 0)

      val shardInstance = memStore.asInstanceOf[TimeSeriesMemStore].getShardE(dataset.ref, shard)
      val fut = memStore.recoverStream(dataset.ref, shard, stream, checkpoints, interval)
        .map { off =>
          val progressPct = if (endOffset - startOffset == 0) 100
                            else (off - startOffset) * 100 / (endOffset - startOffset)
          logger.info(s"Recovery of dataset=${dataset.ref} shard=$shard at " +
            s"$progressPct % - offset $off (target $endOffset)")
          statusActor ! RecoveryInProgress(dataset.ref, shard, nodeCoord, progressPct.toInt)
          off }
        .until(_ >= endOffset)
        // TODO: move this code to TimeSeriesShard itself.  Shard should control the thread
        .lastL.runAsync(shardInstance.ingestSched)
      fut.onComplete {
        case Success(_) =>
          ingestionStream.teardown()
          streams.remove(shard)
          recoveryTrace.finish()
        case Failure(ex) =>
          recoveryTrace.addError(s"Recovery failed for dataset=${dataset.ref} shard=$shard", ex)
          logger.error(s"Recovery failed for dataset=${dataset.ref} shard=$shard", ex)
          handleError(dataset.ref, shard, ex)
          recoveryTrace.finish()
      }
      fut
    }
    futTry.recover { case NonFatal(t) =>
      handleError(dataset.ref, shard, t)
      Future.failed(t)
    }
    futTry.get
  }

  /** [[filodb.coordinator.IngestionStreamFactory.create]] can raise IllegalArgumentException
    * if the shard is not 0. This will notify versus throw so the sender can handle the
    * problem, which is internal.
    * NOTE: this method will synchronously retry so it make take a long time.
    */
  private def create(shard: Int, offset: Option[Long],
                     retries: Int = storeConfig.failureRetries): Try[IngestionStream] =
    Try {
      val ingestStream = streamFactory.create(source.config, dataset, shard, offset)
      streams(shard) = ingestStream
      logger.info(s"Ingestion stream $ingestStream set up for dataset=${dataset.ref} shard=$shard")
      ingestStream
    }.recoverWith {
      case e: Exception if retries > 0 =>
        logger.warn(s"IngestionStream creation got [$e], $retries retries left.  Waiting then retrying", e)
        Thread sleep storeConfig.retryDelay.toMillis
        create(shard, offset, retries - 1)
      case e: Exception =>
        logger.error(s"IngestionStream creation got [$e], out of retries, shard will stop", e)
        Failure(e)
    }

  private def ingest(e: IngestRows): Unit = {
    memStore.ingest(dataset.ref, e.shard, e.records)
    if (!e.records.records.isEmpty) {
      e.ackTo ! client.IngestionCommands.Ack(e.records.offset)
    }
  }

  private def status(origin: ActorRef): Unit =
    origin ! IngestionStatus(memStore.numRowsIngested(dataset.ref))

  private def stopIngestion(shard: Int): Unit = {
    streamSubscriptions.get(shard).foreach { s =>
      s.onComplete {
        case Success(_) =>
          // release resources when stop is invoked explicitly, not when ingestion ends in non-kafka environments
          removeAndReleaseResources(dataset.ref, shard)
          // ingestion stopped event is already handled in the normalIngestion method
          logger.info(s"Stopped streaming ingestion for dataset=${dataset.ref} shard=$shard and released resources")
        case Failure(_) =>
          // release of resources on failure is already handled in the normalIngestion method
      }
    }
    streamSubscriptions.get(shard).foreach(_.cancel())
  }

  private def invalid(ref: DatasetRef): Boolean = ref != dataset.ref

  private def handleError(ref: DatasetRef, shard: Int, err: Throwable): Unit = {
    logger.error(s"Exception thrown during ingestion stream for dataset=${dataset.ref} shard=$shard." +
      s" Stopping ingestion", err)
    removeAndReleaseResources(ref, shard)
    statusActor ! IngestionError(ref, shard, err)
    logger.error(s"Stopped dataset=${dataset.ref} shard=$shard after error was thrown")
  }

  private def removeAndReleaseResources(ref: DatasetRef, shard: Int): Unit = {
    if (streamSubscriptions.contains(shard)) {
      // TODO: Wait for all the queries to stop
      streamSubscriptions.remove(shard).foreach(_.cancel)
      streams.remove(shard).foreach(_.teardown())
      // Release memory for shard in MemStore
      memStore.asInstanceOf[TimeSeriesMemStore].getShard(ref, shard)
        .foreach { shard =>
          shard.shutdown()
        }
    }
  }
}<|MERGE_RESOLUTION|>--- conflicted
+++ resolved
@@ -61,10 +61,7 @@
   final val streamSubscriptions = new HashMap[Int, CancelableFuture[Unit]]
   final val streams = new HashMap[Int, IngestionStream]
   final val nodeCoord = context.parent
-<<<<<<< HEAD
-=======
   var shardStateVersion: Long = 0
->>>>>>> c3093591
 
   // Params for creating the default memStore flush scheduler
   private final val numGroups = storeConfig.groupsPerShard
