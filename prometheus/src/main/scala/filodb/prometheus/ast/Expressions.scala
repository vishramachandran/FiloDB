package filodb.prometheus.ast

import filodb.core.query.RangeParams
import filodb.query._

trait Expressions extends Aggregates with Functions {

  case class UnaryExpression(operator: Operator, operand: Expression) extends Expression {
    //TODO Need to pass an operator to a series
  }

  case class PrecedenceExpression(expression: Expression) extends Expression

  case class BinaryExpression(lhs: Expression,
                              operator: Operator,
                              vectorMatch: Option[VectorMatch],
                              rhs: Expression) extends Expression with PeriodicSeries {

    operator match {
      case setOp: SetOp =>
        if (lhs.isInstanceOf[ScalarExpression] || rhs.isInstanceOf[ScalarExpression])
          throw new IllegalArgumentException("set operators not allowed in binary scalar expression")

      case comparison: Comparision if !comparison.isBool =>
        if (lhs.isInstanceOf[ScalarExpression] && rhs.isInstanceOf[ScalarExpression])
          throw new IllegalArgumentException("comparisons between scalars must use BOOL modifier")
      case _ =>
    }
    if (vectorMatch.isDefined) {
      vectorMatch.get.validate(operator, lhs, rhs)
    }

    // Checks whether expression returns fixed scalar value
    def hasScalarResult(expression: Expression): Boolean = {
      expression match {
        case scalarExpression: ScalarExpression => true
        case binaryExpression: BinaryExpression => hasScalarResult(binaryExpression.lhs) &&
                                                   hasScalarResult(binaryExpression.rhs)
        case _                                  => false
      }
    }

    // scalastyle:off method.length
    // scalastyle:off cyclomatic.complexity
    override def toSeriesPlan(timeParams: TimeRangeParams): PeriodicSeriesPlan = {
      val lhsWithPrecedence = lhs match {
       case p: PrecedenceExpression  => p.expression
       case _                        => lhs

     }

      val rhsWithPrecedence = rhs match {
        case p: PrecedenceExpression  => p.expression
        case _                        => rhs

      }

      if (hasScalarResult(lhsWithPrecedence) && hasScalarResult(rhsWithPrecedence)) {
        val rangeParams = RangeParams(timeParams.start, timeParams.step, timeParams.end)

        (lhsWithPrecedence, rhsWithPrecedence) match {
          // 3 + 4
          case (lh: ScalarExpression, rh: ScalarExpression) =>
            ScalarBinaryOperation(operator.getPlanOperator, Left(lh.toScalar), Left(rh.toScalar), rangeParams)
          // (2 + 3) + 5
          case (lh: BinaryExpression, rh: ScalarExpression) => ScalarBinaryOperation(operator.getPlanOperator,
            Right(lh.toSeriesPlan(timeParams).asInstanceOf[ScalarBinaryOperation]), Left(rh.toScalar), rangeParams)
          // 2 + (3 * 5)
          case (lh: ScalarExpression, rh: BinaryExpression) => ScalarBinaryOperation(operator.getPlanOperator,
            Left(lh.toScalar), Right(rh.toSeriesPlan(timeParams).asInstanceOf[ScalarBinaryOperation]), rangeParams)
          // (2 + 3) + (5 - 6)
          case (lh: BinaryExpression, rh: BinaryExpression) => ScalarBinaryOperation(operator.getPlanOperator,
            Right(lh.toSeriesPlan(timeParams).asInstanceOf[ScalarBinaryOperation]),
            Right(rh.toSeriesPlan(timeParams).asInstanceOf[ScalarBinaryOperation]), rangeParams)
        }
      } else {
        (lhsWithPrecedence, rhsWithPrecedence) match {
          // scalar(http_requests) + scalar(node_info)
          case (lh: Function, rh: Function) if lh.isScalarFunction() && rh.isScalarFunction() =>
            val scalar = lh.toSeriesPlan(timeParams).asInstanceOf[ScalarPlan]
            val seriesPlanRhs = rh.toSeriesPlan(timeParams)
            ScalarVectorBinaryOperation(operator.getPlanOperator, scalar, seriesPlanRhs, true)

          // 2 + http_requests
          case (lh: ScalarExpression, rh: PeriodicSeries) =>
            val scalar = ScalarFixedDoublePlan(lh.toScalar,
              RangeParams(timeParams.start, timeParams.step, timeParams.end))
            val seriesPlan = rh.toSeriesPlan(timeParams)
            ScalarVectorBinaryOperation(operator.getPlanOperator, scalar, seriesPlan, scalarIsLhs = true)

          // http_requests + 2
          case (lh: PeriodicSeries, rh: ScalarExpression) =>
            val scalar = ScalarFixedDoublePlan(rh.toScalar, RangeParams(timeParams.start, timeParams.step,
              timeParams.end))
            val seriesPlan = lh.toSeriesPlan(timeParams)
            ScalarVectorBinaryOperation(operator.getPlanOperator, scalar, seriesPlan, scalarIsLhs = false)

          // scalar(http_requests) + node_info
          case (lh: Function, rh: PeriodicSeries) if lh.isScalarFunction() =>
            val scalar = lh.toSeriesPlan(timeParams).asInstanceOf[ScalarPlan]
            val seriesPlanRhs = rh.toSeriesPlan(timeParams)
            ScalarVectorBinaryOperation(operator.getPlanOperator, scalar, seriesPlanRhs, scalarIsLhs = true)

          // node_info + scalar(http_requests)
          case (lh: PeriodicSeries, rh: Function) if rh.isScalarFunction =>
            val scalar = rh.toSeriesPlan(timeParams).asInstanceOf[ScalarPlan]
            val seriesPlanlhs = lh.toSeriesPlan(timeParams)
            ScalarVectorBinaryOperation(operator.getPlanOperator, scalar, seriesPlanlhs, scalarIsLhs = false)

          // node_info + http_requests
          case (lh: PeriodicSeries, rh: PeriodicSeries) =>
            //10/2 + foo
            if (hasScalarResult(lh)) {
              val scalar = lh.toSeriesPlan(timeParams).asInstanceOf[ScalarPlan]
              val seriesPlan = rh.toSeriesPlan(timeParams)
              ScalarVectorBinaryOperation(operator.getPlanOperator, scalar, seriesPlan, scalarIsLhs = true)
            } else if (hasScalarResult(rh)) { // foo + 10/2
              val scalar = rh.toSeriesPlan(timeParams).asInstanceOf[ScalarPlan]
              val seriesPlan = lh.toSeriesPlan(timeParams)
              ScalarVectorBinaryOperation(operator.getPlanOperator, scalar, seriesPlan, scalarIsLhs = false)
            } else {
              val seriesPlanLhs = lh.toSeriesPlan(timeParams)
              val seriesPlanRhs = rh.toSeriesPlan(timeParams)
              val cardinality = if (operator.getPlanOperator.isInstanceOf[SetOperator])
                Cardinality.ManyToMany
              else
                vectorMatch.map(_.cardinality.cardinality).getOrElse(Cardinality.OneToOne)

              val matcher = vectorMatch.flatMap(_.matching)
              val onLabels = matcher.filter(_.isInstanceOf[On]).map(_.labels)
              val ignoringLabels = matcher.filter(_.isInstanceOf[Ignoring]).map(_.labels)
              BinaryJoin(seriesPlanLhs, operator.getPlanOperator, cardinality, seriesPlanRhs,
                onLabels.getOrElse(Nil), ignoringLabels.getOrElse(Nil),
                vectorMatch.flatMap(_.grouping).map(_.labels).getOrElse(Nil))
            }
          case _ => throw new UnsupportedOperationException("Invalid operands")
        }
      }
   }
    }
    // scalastyle:on method.length
    // scalastyle:on cyclomatic.complexity
<<<<<<< HEAD
  }
=======
>>>>>>> 5da5091a
}<|MERGE_RESOLUTION|>--- conflicted
+++ resolved
@@ -140,8 +140,4 @@
     }
     // scalastyle:on method.length
     // scalastyle:on cyclomatic.complexity
-<<<<<<< HEAD
-  }
-=======
->>>>>>> 5da5091a
 }