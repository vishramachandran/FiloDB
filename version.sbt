<<<<<<< HEAD
version in ThisBuild := "0.9.9.8"
=======
version in ThisBuild := "0.9.10.integration-SNAPSHOT"
>>>>>>> 5da5091a
<|MERGE_RESOLUTION|>--- conflicted
+++ resolved
@@ -1,5 +1 @@
-<<<<<<< HEAD
-version in ThisBuild := "0.9.9.8"
-=======
-version in ThisBuild := "0.9.10.integration-SNAPSHOT"
->>>>>>> 5da5091a
+version in ThisBuild := "0.9.10"