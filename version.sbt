--- conflicted
+++ resolved
@@ -1,5 +1 @@
-<<<<<<< HEAD
-version in ThisBuild := "0.8.7.integration-SNAPSHOT"
-=======
-version in ThisBuild := "0.9-SNAPSHOT"
->>>>>>> b1a2f4e1
+version in ThisBuild := "0.9.0.integration-SNAPSHOT"