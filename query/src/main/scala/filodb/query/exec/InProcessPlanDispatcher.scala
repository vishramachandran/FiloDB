package filodb.query.exec

import java.net.InetAddress

import kamon.Kamon
import monix.eval.Task
import monix.execution.Scheduler
import monix.reactive.Observable
import scala.concurrent.TimeoutException
import scala.concurrent.duration.DurationLong

import filodb.core.{DatasetRef, Types}
import filodb.core.memstore.PartLookupResult
import filodb.core.memstore.ratelimit.CardinalityRecord
import filodb.core.metadata.Schemas
import filodb.core.query.{QueryConfig, QuerySession, QueryStats, ResultSchema}
import filodb.core.store._
import filodb.query.{QueryResponse, QueryResult, StreamQueryResponse}
import filodb.query.Query.qLogger

/**
  * Executes an ExecPlan on the current thread.
  */
  case class InProcessPlanDispatcher(queryConfig: QueryConfig) extends PlanDispatcher {

  val clusterName = InetAddress.getLocalHost().getHostName()

  override def dispatch(plan: ExecPlanWithClientParams,
                        source: ChunkSource)(implicit sched: Scheduler): Task[QueryResponse] = {
    lazy val emptyPartialResult = QueryResult(plan.execPlan.queryContext.queryId, ResultSchema.empty, Nil,
      QueryStats(), true, Some("Result may be partial since query on some shards timed out"))

    // Please note that the following needs to be wrapped inside `runWithSpan` so that the context will be propagated
    // across threads. Note that task/observable will not run on the thread where span is present since
    // kamon uses thread-locals.
    // Dont finish span since this code didnt create it
    Kamon.runWithSpan(Kamon.currentSpan(), false) {
      // translate implicit ExecutionContext to monix.Scheduler
<<<<<<< HEAD
      val querySession = QuerySession(plan.execPlan.queryContext, queryConfig, catchMultipleLockSetErrors = true)
=======
      val querySession = QuerySession(plan.execPlan.queryContext, queryConfig,
                              streamingDispatch = PlanDispatcher.streamingResultsEnabled,
                              catchMultipleLockSetErrors = true)
>>>>>>> 015a7029
      plan.execPlan.execute(source, querySession)
        .timeout(plan.clientParams.deadline.milliseconds)
        .guarantee(Task.eval(querySession.close()))
        .onErrorRecover {
        case e: TimeoutException if (plan.execPlan.queryContext.plannerParams.allowPartialResults)
        =>
          qLogger.warn(s"Swallowed TimeoutException for query id: ${plan.execPlan.queryContext.queryId} " +
            s"since partial result was enabled: ${e.getMessage}")
          emptyPartialResult
      }
    }
  }

  override def isLocalCall: Boolean = true

  override def dispatchStreaming(plan: ExecPlanWithClientParams,
                                 source: ChunkSource)
                                (implicit sched: Scheduler): Observable[StreamQueryResponse] = ???
}

/**
  * No-op chunk source which does nothing and throws exception for all functions.
  */
case class UnsupportedChunkSource() extends ChunkSource {
  def scanPartitions(ref: DatasetRef,
                     iter: PartLookupResult,
                     colIds: Seq[Types.ColumnId],
                     querySession: QuerySession): Observable[ReadablePartition] =
    throw new UnsupportedOperationException("This operation is not supported")

  def lookupPartitions(ref: DatasetRef,
                       partMethod: PartitionScanMethod,
                       chunkMethod: ChunkScanMethod,
                       querySession: QuerySession): PartLookupResult =
    throw new UnsupportedOperationException("This operation is not supported")

  override def groupsInDataset(dataset: DatasetRef): Int =
    throw new UnsupportedOperationException("This operation is not supported")

  def schemas(ref: DatasetRef): Option[Schemas] = None

  override def stats: ChunkSourceStats =
    throw new UnsupportedOperationException("This operation is not supported")

  override def getScanSplits(dataset: DatasetRef, splitsPerNode: Int): Seq[ScanSplit] =
    throw new UnsupportedOperationException("This operation is not supported")

  override def readRawPartitions(ref: DatasetRef, maxChunkTime: Long,
                                 partMethod: PartitionScanMethod,
                                 chunkMethod: ChunkScanMethod): Observable[RawPartData] =
    throw new UnsupportedOperationException("This operation is not supported")

  override def isDownsampleStore: Boolean = false

  override def scanTsCardinalities(ref: DatasetRef, shards: Seq[Int],
                                   shardKeyPrefix: Seq[String], depth: Int): scala.Seq[CardinalityRecord] =
    throw new UnsupportedOperationException("This operation is not supported")

  override def acquireSharedLock(ref: DatasetRef, shardNum: Int, querySession: QuerySession): Unit =
    throw new UnsupportedOperationException("This operation is not supported")

  override def checkReadyForQuery(ref: DatasetRef, shard: Int, querySession: QuerySession): Unit =
    throw new UnsupportedOperationException("This operation is not supported")
}
<|MERGE_RESOLUTION|>--- conflicted
+++ resolved
@@ -36,13 +36,9 @@
     // Dont finish span since this code didnt create it
     Kamon.runWithSpan(Kamon.currentSpan(), false) {
       // translate implicit ExecutionContext to monix.Scheduler
-<<<<<<< HEAD
-      val querySession = QuerySession(plan.execPlan.queryContext, queryConfig, catchMultipleLockSetErrors = true)
-=======
       val querySession = QuerySession(plan.execPlan.queryContext, queryConfig,
                               streamingDispatch = PlanDispatcher.streamingResultsEnabled,
                               catchMultipleLockSetErrors = true)
->>>>>>> 015a7029
       plan.execPlan.execute(source, querySession)
         .timeout(plan.clientParams.deadline.milliseconds)
         .guarantee(Task.eval(querySession.close()))
