--- conflicted
+++ resolved
@@ -76,11 +76,8 @@
     // Are all the partition keys given in filters?
     // Are all the filters EqualTo?
     val equalPredValues: Seq[Any] = filterStuff.collect {
-<<<<<<< HEAD
-      case (pos, keyType, Seq(EqualTo(_, equalValue))) => sanitize(equalValue)
-=======
-      case (pos, keyType, Seq(EqualTo(_, equalValue))) => KeyFilter.parseSingleValue(keyType)(equalValue)
->>>>>>> 4e017a2b
+      case (pos, keyType, Seq(EqualTo(_, equalValue))) =>
+        KeyFilter.parseSingleValue(keyType)(sanitize(equalValue))
     }
     if (equalPredValues.length == projection.partitionColumns.length) {
       if (equalPredValues.length == 1) Some(equalPredValues.head) else Some(equalPredValues)
@@ -94,14 +91,8 @@
     import KeyFilter._
 
     def toFunc(keyType: KeyType, f: Filter): Any => Boolean = f match {
-<<<<<<< HEAD
-      case EqualTo(_, value) => KeyFilter.equalsFunc(keyType)(sanitize(value).asInstanceOf[keyType.T])
-      case In(_, values)     => KeyFilter.inFunc(keyType)(
-                                  values.map(sanitize).toSet.asInstanceOf[Set[keyType.T]])
-=======
-      case EqualTo(_, value) => equalsFunc(keyType)(parseSingleValue(keyType)(value))
-      case In(_, values)     => inFunc(keyType)(parseValues(keyType)(values.toSet).toSet)
->>>>>>> 4e017a2b
+      case EqualTo(_, value) => equalsFunc(keyType)(parseSingleValue(keyType)(sanitize(value)))
+      case In(_, values)     => inFunc(keyType)(parseValues(keyType)(values.map(sanitize).toSet).toSet)
       case other: Filter     => throw new IllegalArgumentException(s"Sorry, filter $other not supported")
     }
 
